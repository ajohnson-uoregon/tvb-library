<<<<<<< HEAD
# -*- coding: utf-8 -*-
#
#
#  TheVirtualBrain-Scientific Package. This package holds all simulators, and 
# analysers necessary to run brain-simulations. You can use it stand alone or
# in conjunction with TheVirtualBrain-Framework Package. See content of the
# documentation-folder for more details. See also http://www.thevirtualbrain.org
#
# (c) 2012-2013, Baycrest Centre for Geriatric Care ("Baycrest")
#
# This program is free software; you can redistribute it and/or modify it under 
# the terms of the GNU General Public License version 2 as published by the Free
# Software Foundation. This program is distributed in the hope that it will be
# useful, but WITHOUT ANY WARRANTY; without even the implied warranty of 
# MERCHANTABILITY or FITNESS FOR A PARTICULAR PURPOSE. See the GNU General Public
# License for more details. You should have received a copy of the GNU General 
# Public License along with this program; if not, you can download it here
# http://www.gnu.org/licenses/old-licenses/gpl-2.0
#
#
#   CITATION:
# When using The Virtual Brain for scientific publications, please cite it as follows:
#
#   Paula Sanz Leon, Stuart A. Knock, M. Marmaduke Woodman, Lia Domide,
#   Jochen Mersmann, Anthony R. McIntosh, Viktor Jirsa (2013)
#       The Virtual Brain: a simulator of primate brain network dynamics.
#   Frontiers in Neuroinformatics (7:10. doi: 10.3389/fninf.2013.00010)
#
#

"""
This is the main module of the simulator. It defines the Simulator class which
brings together all the structural and dynamic components necessary to define a
simulation and the method for running the simulation.

.. moduleauthor:: Stuart A. Knock <Stuart@tvb.invalid>
.. moduleauthor:: Marmaduke Woodman <mw@eml.cc>
.. moduleauthor:: Paula Sanz Leon <Paula@tvb.invalid>

"""

# From standard python libraries

# Third party python libraries
import numpy
import scipy.sparse as sparse

# From "The Virtual Brain"
from tvb.basic.config.settings import TVBSettings
import tvb.basic.traits.core as core
import tvb.basic.traits.types_basic as basic
from tvb.basic.filters.chain import UIFilter, FilterChain

import tvb.simulator.models as models_module
import tvb.simulator.integrators as integrators_module
import tvb.simulator.monitors as monitors_module
import tvb.simulator.coupling as coupling_module

import tvb.datatypes.arrays as arrays_dtype
import tvb.datatypes.surfaces as surfaces_dtype
import tvb.datatypes.connectivity as connectivity_dtype
#import tvb.datatypes.coupling as coupling_dtype
import tvb.datatypes.patterns as patterns_dtype

from tvb.simulator.common import psutil, get_logger
LOG = get_logger(__name__)


#from tvb.simulator.common import iround

class Simulator(core.Type):
    """
    The Simulator class coordinates classes from all other modules in the
    simulator package in order to perform simulations. 

    In general, it is necessary to initialiaze a simulator with the desired
    components and then call the simulator in a loop to obtain simulation
    data:
    
    >>> sim = Simulator(...)
    >>> for output in sim(simulation_length=1000):
            ...
    
    Please refer to the user guide and the demos for more detail.


    .. #Currently there seems to be a clash betwen traits and autodoc, autodoc
    .. #can't find the methods of the class, the class specific names below get
    .. #us around this...
    .. automethod:: Simulator.__init__
    .. automethod:: Simulator.configure
    .. automethod:: Simulator.__call__
    .. automethod:: Simulator.configure_history
    .. automethod:: Simulator.configure_integrator_noise
    .. automethod:: Simulator.memory_requirement
    .. automethod:: Simulator.runtime
    .. automethod:: Simulator.storage_requirement


    """

    connectivity = connectivity_dtype.Connectivity(
        label = "Long-range connectivity",
        default = None,
        order = 1,
        required = True,
        filters_ui = [UIFilter(linked_elem_name="projection_matrix_data", 
                               linked_elem_field=FilterChain.datatype + "._sources", 
                               linked_elem_parent_name="monitors", 
                               linked_elem_parent_option="EEG"),
                      UIFilter(linked_elem_name="region_mapping_data", 
                               linked_elem_field=FilterChain.datatype + "._connectivity", 
                               linked_elem_parent_name="surface", 
                               linked_elem_parent_option=None)],
        doc = """A tvb.datatypes.Connectivity object which contains the 
        structural long-range connectivity data (i.e., white-matter tracts). In
        combination with the ``Long-range coupling function`` it defines the inter-regional
        connections. These couplings undergo a time delay via signal propagation 
        with a propagation speed of ``Conduction Speed``""")

    conduction_speed = basic.Float(
        label = "Conduction Speed",
        default = 3.0,
        order = 2,
        required = False,
        range = basic.Range(lo = 0.01, hi = 100.0, step = 1.0),
        doc = """Conduction speed for ``Long-range connectivity`` (mm/ms)""")

    coupling = coupling_module.Coupling(
        label = "Long-range coupling function",
        default = coupling_module.Linear(),
        required = True,
        order = 2,
        doc = """The coupling function is applied to the activity propagated
        between regions by the ``Long-range connectivity`` before it enters the local
        dynamic equations of the Model. Its primary purpose is to 'rescale' the
        incoming activity to a level appropriate to Model.""")

    surface = surfaces_dtype.Cortex(
        label = "Cortical surface",
        default = None,
        order = 3,
        required = False,
        filters_ui = [UIFilter(linked_elem_name="projection_matrix_data", 
                               linked_elem_field=FilterChain.datatype + "._sources", 
                               linked_elem_parent_name="monitors", 
                               linked_elem_parent_option="EEG"),
                      UIFilter(linked_elem_name="local_connectivity", 
                               linked_elem_field=FilterChain.datatype + "._surface", 
                               linked_elem_parent_name="surface", 
                               linked_elem_parent_option=None)],
        doc = """By default, a tvb.datatypes.Cortex object which represents the 
        cortical surface defined by points in the 3D physical space and their 
        neighborhood relationship. In the current TVB version, when setting up a 
        surface-based simulation, the option to configure the spatial spread of 
        the ``Local Connectivity`` is available.""")

    stimulus = patterns_dtype.SpatioTemporalPattern(
        label = "Spatiotemporal stimulus",
        default = None,
        order = 4,
        required = False,
        doc = """A ``Spatiotemporal stimulus`` can be defined at the region or surface level.
        It's composed of spatial and temporal components. For region defined stimuli
        the spatial component is just the strength with which the temporal
        component is applied to each region. For surface defined stimuli,  a
        (spatial) function, with finite-support, is used to define the strength 
        of the stimuli on the surface centred around one or more focal points. 
        In the current version of TVB, stimuli are applied to the first state 
        variable of the ``Local dynamic model``.""")

    model = models_module.Model(
        label = "Local dynamic model",
        default = models_module.Generic2dOscillator,
        required = True,
        order = 5,
        doc = """A tvb.simulator.Model object which describe the local dynamic
        equations, their parameters, and, to some extent, where connectivity
        (local and long-range) enters and which state-variables the Monitors
        monitor. By default the 'Generic2dOscillator' model is used. Read the 
        Scientific documentation to learn more about this model.""")

    integrator = integrators_module.Integrator(
        label = "Integration scheme",
        default = integrators_module.HeunDeterministic,
        required = True,
        order = 6,
        doc = """A tvb.simulator.Integrator object which is
            an integration scheme with supporting attributes such as 
            integration step size and noise specification for stochastic 
            methods. It is used to compute the time courses of the model state 
            variables.""")

    initial_conditions = arrays_dtype.FloatArray(
        label = "Initial Conditions",
        default = None,
        order = -1, #Hidden until UI support exists.
        required = False,
        doc = """Initial conditions from which the simulation will begin. By 
        default, random initial conditions are provided. Needs to be the same shape
        as simulator 'history', ie, initial history function which defines the 
        minimal initial state of the network with time delays before time t=0. 
        If the number of time points in the provided array is insufficient the 
        array will be padded with random values based on the 'state_variables_range'
        attribute.""")

    monitors = monitors_module.Monitor(
        label = "Monitor(s)",
        default = monitors_module.TemporalAverage,
        required = True,
        order = 8,
        select_multiple = True,
        doc = """A tvb.simulator.Monitor or a list of tvb.simulator.Monitor
        objects that 'know' how to record relevant data from the simulation. Two
        main types exist: 1) simple, spatial and temporal, reductions (subsets
        or averages); 2) physiological measurements, such as EEG, MEG and fMRI.
        By default the Model's specified variables_of_interest are returned,
        temporally downsampled from the raw integration rate to a sample rate of
        1024Hz.""")

    simulation_length = basic.Float(
        label = "Simulation Length (ms)",
        default = 1000.0,#ie 1 second
        required = True,
        order = 9,
        doc = """The length of a simulation in milliseconds (ms).""")


    def __init__(self, **kwargs): 
        """
        Use the base class' mechanisms to initialise the traited attributes 
        declared above, overriding defaults with any provided keywords. Then
        declare any non-traited attributes.

        """
        super(Simulator, self).__init__(**kwargs) 
        LOG.debug(str(kwargs))

        self.calls = 0
        self.current_step = 0

        self.number_of_nodes = None
        self.horizon = None
        self.good_history_shape = None
        self.history = None
        self._memory_requirement_guess = None
        self._memory_requirement_census = None
        self._storage_requirement = None
        self._runtime = None

    def __str__(self):
        return "Simulator(**kwargs)"

    def configure(self):
        """ 
        THe first step of configuration is to run the configure methods of all
        the Simulator's components, ie its traited attributes.

        Configuration of a Simulator primarily consists of calculating the
        attributes, etc, which depend on the combinations of the Simulator's
        traited attributes (keyword args).

        Converts delays from physical time units into integration steps
        and updates attributes that depend on combinations of the 6 inputs.
        """

        ##--- Perform independent configure of traited attribute components --##
        #TODO: Temporary hack, until actual speed attribute is properly accessible from UI.
        if self.conduction_speed not in (0.0, 3.0, None):
            LOG.warning("Setting connectivity.speed with conduction_speed provided to simulator.")
            self.connectivity.speed = numpy.array([self.conduction_speed])
        self.connectivity.configure()
        if self.surface:
            self.surface.configure()

        if self.stimulus:
            self.stimulus.configure()

        self.coupling.configure()
        self.model.configure()
        self.integrator.configure()

        # monitors needs to be a list or tuple, even if there is only one...
        if not isinstance(self.monitors, (list, tuple)):
            self.monitors = [self.monitors]

        # Configure monitors
        for monitor in self.monitors:
            monitor.configure()

        ##------------- Now the the interdependant configuration -------------##

        #"Nodes" refers to either regions or vertices + non-cortical regions.
        if self.surface is None:
            self.number_of_nodes = self.connectivity.number_of_regions
        else:
            #try:
            self.number_of_nodes = self.surface.region_mapping.shape[0]
            #except AttributeError:
            #    msg = "%s: Surface needs region mapping defined... "
            #    LOG.error(msg % (repr(self)))

        #Make sure spatialised model parameters have the right shape (number_of_nodes, 1)
        excluded_checks = ("state_variable_range", "variables_of_interest", "noise", "psi_table", "nerf_table")
        params = self.model.trait.keys()
        for param in excluded_checks:
            if param in params:
                params.remove(param)
        for param in params:
            #If it's a surface sim and model parameters were provided at the region level
            if self.surface is not None:#TODO: Once traits are working properly again, the evals and execs here shouldn't be necessary...
                if eval("self.model." + param + ".size") == self.connectivity.number_of_regions:
                    exec("self.model." + param + " = self.model." + param + "[self.surface.region_mapping].reshape((-1, 1))")
            if eval("self.model." + param + ".size") == self.number_of_nodes:
                exec("self.model." + param + " = self.model." + param + ".reshape((-1, 1))")

        # Estimate of memory usage
        self._guesstimate_memory_requirement()

        #Configure spatial component of any stimuli
        self.configure_stimuli()

        #Set delays, provided in physical units, in integration steps.
        self.connectivity.set_idelays(self.integrator.dt)

        self.horizon = numpy.max(self.connectivity.idelays) + 1
        LOG.info("horizon is %d steps" % self.horizon)

        # workspace -- minimal state of network with delays
        self.good_history_shape = (self.horizon, self.model.nvar,
                                   self.number_of_nodes,
                                   self.model.number_of_modes)
        msg = "%s: History shape will be: %s"
        LOG.debug(msg % (repr(self), str(self.good_history_shape)))

        #Reshape integrator.noise.nsig, if neccessary.
        if isinstance(self.integrator, integrators_module.IntegratorStochastic):
            self.configure_integrator_noise()

        self.configure_history(self.initial_conditions)

        #Configure Monitors to work with selected Model, etc...
        self.configure_monitors()

        #Estimate of memory usage. 
        self._census_memory_requirement()


    def __call__(self, simulation_length=None, random_state=None):
        """
        When a Simulator is called it returns an iterator.

        kwargs:

        ``simulation_length``:
           total time of simulation

        ``random_state``: 
           a state for the NumPy random number generator, saved from a previous 
           call to permit consistent continuation of a simulation.

        """
        #The number of times this Simulator has been called.
        self.calls += 1

        #Update the simulator objects simulation_length attribute,
        if simulation_length is None:
            simulation_length = self.simulation_length
        else:
            self.simulation_length = simulation_length

        #Estimate run time and storage requirements, with logging.
        self._guesstimate_runtime()
        self._calculate_storage_requirement()

        if random_state is not None:
            if isinstance(self.integrator, integrators_module.IntegratorStochastic):
                self.integrator.noise.random_stream.set_state(random_state)
                msg = "%s: random_state supplied. Seed is: %s"
                LOG.info(msg % (str(self),str(self.integrator.noise.random_stream.get_state()[1][0])))
            else:
                msg = "%s: random_state supplied for non-stochastic integration"
                LOG.warn(msg % str(self))

        #Determine the number of integration steps required to produce  
        #data of simulation_length
        int_steps = int(simulation_length / self.integrator.dt)
        LOG.info("%s: gonna do %d integration steps" % (str(self), int_steps))

        # locals for cleaner code.
        horizon = self.horizon
        history = self.history
        dfun = self.model.dfun
        coupling = self.coupling
        scheme = self.integrator.scheme
        npsum = numpy.sum
        npdot = numpy.dot
        ncvar = len(self.model.cvar)
        number_of_regions = self.connectivity.number_of_regions
        nsn = (number_of_regions, 1, number_of_regions)
        #import pdb; pdb.set_trace()

        #Create cvar index array of shape ...
        cvar = numpy.tile(numpy.ones(nsn, dtype=numpy.int32), (1, ncvar, 1))
        for k in range(0, ncvar):
            cvar[:, k, :] = self.model.cvar[k] * cvar[:, k, :]
        LOG.debug("%s: cvar shape is: %s" % (str(self), str(cvar.shape)))
        LOG.debug("%s: cvars are : %s" % (str(self), str(numpy.unique(cvar))))

        #reshaped connectivity.idelays for ...
        idelays = self.connectivity.idelays.reshape(nsn)
        idelays = numpy.tile(idelays, (1, ncvar, 1))
        #print idelays
        LOG.debug("%s: idelays shape is: %s" % (str(self), str(idelays.shape)))

        #reshaped connectivity.weights for ...
        weights = self.connectivity.weights.reshape(nsn + (1,))
        weights = numpy.tile(weights, (1, ncvar, 1, self.model.number_of_modes))
        LOG.debug("%s: weights shape is: %s" % (str(self), str(weights.shape)))

        #Create node index array of shape ...
        node_ids = numpy.tile(numpy.arange(number_of_regions)[:, numpy.newaxis],
                              (1, number_of_regions)).reshape(nsn)
        node_ids = numpy.tile(node_ids, (1, ncvar, 1))
        LOG.debug("%s: node_ids shape is: %s"%(str(self), str(node_ids.shape)))

        #import pdb; pdb.set_trace()
        if self.surface is None:
            local_coupling = 0.0
        else:
            region_average = self.surface.region_average
            region_history = npdot(region_average, history) 
            region_history = region_history.transpose((1, 2, 0, 3))
            if self.surface.coupling_strength.size == 1:
                local_coupling = (self.surface.coupling_strength[0] *
                                  self.surface.local_connectivity.matrix)
            elif self.surface.coupling_strength.size == self.surface.number_of_vertices:
                ind = numpy.arange(self.number_of_nodes, dtype=int)
                vec_cs = numpy.zeros((self.number_of_nodes,))
                vec_cs[:self.surface.number_of_vertices] = self.surface.coupling_strength
                sp_cs = sparse.csc_matrix((vec_cs, (ind, ind)),
                                           shape=(self.number_of_nodes,
                                                  self.number_of_nodes))
                local_coupling = sp_cs * self.surface.local_connectivity.matrix

            #local_coupling = local_coupling.tocsr()

        if self.stimulus is None:
            stimulus = 0.0
        else: #TODO: Consider changing to absolute time...
            time = numpy.arange(0, simulation_length, self.integrator.dt)
            time = time[numpy.newaxis, :]
            self.stimulus.configure_time(time)
            stimulus = numpy.zeros((self.model.nvar, self.number_of_nodes, 1))
            LOG.debug("%s: stimulus shape is: %s" % (str(self), str(stimulus.shape)))

        # initial state, history[timepoint[0], state_variables, nodes, modes]
        state = history[self.current_step % horizon, :]
        LOG.debug("%s: state shape is: %s" % (str(self), str(state.shape)))
        #print state[0, ]
        
        # record initial state 
        #output = [monitor.record(horizon - self.current_step - 1 , state) for monitor in self.monitors]
        #if any(outputi is not None for outputi in output):
        #    yield output

        for step in range(self.current_step+1, self.current_step+int_steps+1):
            if self.surface is None:
                delayed_state = history[(step-1-idelays) % horizon, cvar, node_ids, :]
                #coupling._set_pattern(npsum(delayed_state * weights, axis=0))
                #node_coupling = coupling.pattern
                node_coupling = coupling(weights, state[self.model.cvar], delayed_state)
            else:
                delayed_state = region_history[(step-1-idelays) % horizon, cvar, node_ids, :]
                #coupling._set_pattern(npsum(delayed_state * weights, axis=0))
                #region_coupling = coupling.pattern
                region_coupling = coupling(weights, region_history[(step - 1) % horizon, self.model.cvar], delayed_state)
                node_coupling = npdot(self.surface.vertex_mapping, region_coupling)
                node_coupling = node_coupling.transpose((1, 0, 2))
                #import pdb; pdb.set_trace()
            if self.stimulus is not None:
                stimulus[self.model.cvar, :, :] = numpy.reshape(self.stimulus(step - (self.current_step+1)), (1, -1, 1))
                #import pdb; pdb.set_trace()

            #import pdb; pdb.set_trace()
            state = scheme(state, dfun, node_coupling, local_coupling, stimulus)
            history[step % horizon, :] = state

            if self.surface is not None:
                region_history[step % horizon, :] = npdot(region_average, state).transpose((1, 0, 2))

            # monitor.things e.g. raw, average, eeg, meg, fmri...
            output = [monitor.record(step, state) for monitor in self.monitors]
            if any(outputi is not None for outputi in output):
                yield output

            #TODO: Need to be able to pause and resume a running simulation.

        #import pdb; pdb.set_trace()
        #Update to support continuation
        self.current_step = self.current_step + int_steps - 1 #TODO: Don't think this -1 should be here, check...
        self.history = history#


    def configure_history(self, initial_conditions=None):
        """
        Set initial conditions for the simulation using either the provided 
        initial_conditions or, if none are provided, the model's initial() 
        method. This method is called durin the Simulator's __init__(). 

        Any initial_conditions that are provided as an argument are expected 
        to have dimensions 1, 2, and 3 with shapse corresponding to the number
        of state_variables, nodes and modes, respectively. If the provided 
        inital_conditions are shorter in time (dim=0) than the required history
        the model's initial() method is called to make up the difference.

        """

        history = self.history
        if initial_conditions is None:
            msg = "%s: Setting default history using model's initial() method."
            LOG.info(msg % str(self))
            history = self.model.initial(self.integrator.dt, self.good_history_shape)
        else: # history should be [timepoints, state_variables, nodes, modes]
            LOG.info("%s: Received initial conditions as arg." % str(self))
            ic_shape = initial_conditions.shape
            if ic_shape[1:] != self.good_history_shape[1:]:
                msg = "%s: bad initial_conditions[1:] shape %s, should be %s"
                LOG.error(msg % (str(self), str(ic_shape[1:]), 
                                 str(self.good_history_shape[1:])))
            else:
                if ic_shape[0] >= self.horizon:
                    msg = "%s: Using last %s time-steps for history."
                    LOG.info(msg % (str(self), self.horizon))
                    history = initial_conditions[-self.horizon:, :, :, :].copy()
                else:
                    msg = "%s: initial_conditions shorter than required."
                    LOG.info(msg % str(self))
                    msg = "%s: Using model's initial() method for difference."
                    LOG.info(msg % str(self))
                    history = self.model.initial(self.integrator.dt, self.good_history_shape)
                    csmh = self.current_step % self.horizon
                    history = numpy.roll(history, -csmh, axis=0)
                    history[:ic_shape[0], :, :, :] = initial_conditions
                    history = numpy.roll(history, csmh, axis=0)
                self.current_step += ic_shape[0] - 1
            msg = "%s: history shape is: %s"
            LOG.debug(msg % (str(self), str(history.shape)))
        self.history = history

    def configure_integrator_noise(self):
        """
        This enables having noise to be state variable specific and/or to enter 
        only via specific brain structures, for example it we only want to 
        consider noise as an external input entering the brain via appropriate
        thalamic nuclei.

        Support 3 possible shapes:
            1) number_of_nodes;

            2) number_of_state_variables; and 

            3) (number_of_state_variables, number_of_nodes).

        """

        noise = self.integrator.noise        

        if self.integrator.noise.ntau > 0.0:
            self.integrator.noise.configure_coloured(self.integrator.dt,
                                                     self.good_history_shape[1:])
        else:
            self.integrator.noise.configure_white(self.integrator.dt,
                                                  self.good_history_shape[1:])

        if self.surface is not None:
            if self.integrator.noise.nsig.size == self.connectivity.number_of_regions:
                self.integrator.noise.nsig = self.integrator.noise.nsig[self.surface.region_mapping]
            elif self.integrator.noise.nsig.size == self.model.nvar * self.connectivity.number_of_regions:
                self.integrator.noise.nsig = self.integrator.noise.nsig[:, self.surface.region_mapping]

        good_nsig_shape = (self.model.nvar, self.number_of_nodes,
                           self.model.number_of_modes)
        nsig = self.integrator.noise.nsig
        LOG.debug("Simulator.integrator.noise.nsig shape: %s" % str(nsig.shape))
        if nsig.shape in (good_nsig_shape, (1,)):
            return
        elif nsig.shape == (self.model.nvar, ):
            nsig = nsig.reshape((self.model.nvar, 1, 1))
        elif nsig.shape == (self.number_of_nodes, ):
            nsig = nsig.reshape((1, self.number_of_nodes, 1))
        elif nsig.shape == (self.model.nvar, self.number_of_nodes):
            nsig = nsig.reshape((self.model.nvar, self.number_of_nodes, 1))
        else:
            msg = "Bad Simulator.integrator.noise.nsig shape: %s"
            LOG.error(msg % str(nsig.shape))

        LOG.debug("Simulator.integrator.noise.nsig shape: %s" % str(nsig.shape))
        self.integrator.noise.nsig = nsig
        #LOG.debug("Simulator.integrator.noise.random_stream seed is: %s" % str(self.integrator.noise.random_stream.trait.value.get_state()[1][0]))


    def configure_monitors(self):
        """ Configure the requested Monitors for this Simulator """
        if not isinstance(self.monitors, (list, tuple)):
            self.monitors = [self.monitors]

        # Configure monitors 
        for monitor in self.monitors:
            monitor.config_for_sim(self)


    def configure_stimuli(self):
        """ Configure the defined Stimuli for this Simulator """
        #Configure spatial component of any stimuli
        if self.stimulus is not None:
            if self.surface:
                self.stimulus.configure_space(self.surface.region_mapping)
            else:
                self.stimulus.configure_space()
#TODO: The below was moved to the specific Stimuli datatypes, should be removed from here once we're sure all is right in the world...
#NOTE: All is not right in the world. In moving this out of the simulator, to 
#      work around an issue with the framework, the use of number_of_nodes for
#      surface simulations was replaced with number_of_vertices, these are not 
#      the same thing and doing so has broken the ability to apply stimuli surface 
#      simulations that include non-cortical regions in the connectivity 
#      matrix. One possible solution would be to create a Structure datatype
#      that merges Cortex and Connectivity before they enter the Simulator,
#      so that a correct number_of_nodes can be accesible before entry to the simulator...
#            if isinstance(self.stimulus, patterns_dtype.StimuliSurface):
#                dis_shp = (self.number_of_nodes,
#                           numpy.size(self.stimulus.focal_points_surface))
#                distance = numpy.zeros(dis_shp)
#                k = -1
#                for focal_point in self.stimulus.focal_points_surface:
#                    k += 1
#                    foci = numpy.array([focal_point], dtype=numpy.int32)
#                    distance[:, k] = self.surface.geodesic_distance(foci)
#            
#            elif isinstance(self.stimulus, patterns_dtype.StimuliRegion):
#                if (self.surface is not None):
#                    #TODO: smooth at surface region boundaries
#                    #import pdb; pdb.set_trace()
#                    distance = self.stimulus.weight_array[self.surface.region_mapping, :]
#                else:
#                    distance = self.stimulus.weight_array
#            
#            LOG.debug("%s: distance shape is: %s" % (str(self), str(distance.shape)))
#            
#            #Generate spatial pattern using "distance" of all nodes
#            self.stimulus.configure_space(distance)


    def memory_requirement(self):
        """
        Return an estimated of the memory requirements (Bytes) for this
        simulator's current configuration.
        """
        self._guesstimate_memory_requirement()
        return self._memory_requirement_guess


    def runtime(self, simulation_length):
        """
        Return an estimated run time (seconds) for the simulator's current 
        configuration and a specified simulation length.

        """
        self.simulation_length = simulation_length
        self._guesstimate_runtime()
        return self._runtime


    def storage_requirement(self, simulation_length):
        """
        Return an estimated storage requirement (Bytes) for the simulator's
        current configuration and a specified simulation length.

        """
        self.simulation_length = simulation_length
        self._calculate_storage_requirement()
        return self._storage_requirement


    def _guesstimate_memory_requirement(self):
        """
        Guestimate the memroy required for this simulator.

        Guesstimate is based on the shape of the dominant arrays, and as such 
        can operate before configuration.

        NOTE: Assumes returned/yeilded data is in some sense "taken care of" in
            the world outside the simulator, and so doesn't consider it, making
            the simulator's history, and surface if present, the dominant 
            memory pigs...

        """
        if self.surface:
            number_of_nodes = self.surface.number_of_vertices
        else:
            number_of_nodes = self.connectivity.number_of_regions

        number_of_regions = self.connectivity.number_of_regions

        magic_number = 2.42 # Current guesstimate is low by about a factor of 2, seems safer to over estimate...
        bits_64 = 8.0 # Bytes
        bits_32 = 4.0 # Bytes
        #NOTE: The speed hack for getting the first element of hist shape should
        #      partially resolves calling of this method with a non-configured
        #     connectivity, there remains the less common issue if no tract_lengths...
        hist_shape = (self.connectivity.tract_lengths.max() / (self.conduction_speed or self.connectivity.speed or 3.0) / self.integrator.dt, #self.connectivity.delays.max() 
                      self.model.nvar, number_of_nodes, 
                      self.model.number_of_modes)
        memreq = numpy.prod(hist_shape) * bits_64
        if self.surface:
            memreq += self.surface.number_of_triangles * 3 * bits_32 * 2 # normals
            memreq += self.surface.number_of_vertices * 3 * bits_64 * 2 # normals
            memreq += number_of_nodes * number_of_regions * bits_64 * 4 #vertex_mapping, region_average, region_sum
            #???memreq += self.surface.local_connectivity.matrix.nnz * 8

        if not isinstance(self.monitors, (list, tuple)):
            monitors = [self.monitors]
        else:
            monitors = self.monitors
        for monitor in monitors:
            if not isinstance(monitor, monitors_module.Bold):
                stock_shape = (monitor.period / self.integrator.dt, 
                               self.model.variables_of_interest.shape[0], 
                               number_of_nodes,
                               self.model.number_of_modes)
                memreq += numpy.prod(stock_shape) * bits_64
                if hasattr(monitor, "sensors"):
                    try:
                        memreq += number_of_nodes * monitor.sensors.number_of_sensors * bits_64 #projection_matrix
                    except AttributeError:
                        LOG.debug("No sensors specified, guessing memory based on default EEG.")
                        memreq += number_of_nodes * 62.0 * bits_64

            else:
                stock_shape = (monitor.hrf_length * monitor._stock_sample_rate,
                               self.model.variables_of_interest.shape[0],
                               number_of_nodes,
                               self.model.number_of_modes)
                interim_stock_shape = (1.0 / (2.0**-2 * self.integrator.dt), 
                                       self.model.variables_of_interest.shape[0],
                                       number_of_nodes,
                                       self.model.number_of_modes)
                memreq += numpy.prod(stock_shape) * bits_64
                memreq +=  numpy.prod(interim_stock_shape) * bits_64

        #available_memory = 25769803776 #TODO: (this is for my machine)
        if psutil and memreq > psutil.virtual_memory().total:
            LOG.error("This is gonna get ugly...")

        self._memory_requirement_guess = magic_number * memreq
        #import pdb; pdb.set_trace()
        msg = "Memory requirement guesstimate: simulation will need about %.1f MB"
        LOG.info(msg % (self._memory_requirement_guess / 1048576.0))


    def _census_memory_requirement(self):
        """
        Guesstimate the memory required for this simulator. 

        Guesstimate is based on a census of the dominant arrays after the
        simulator has been configured.

        NOTE: Assumes returned/yeilded data is in some sense "taken care of" in
            the world outside the simulator, and so doesn't consider it, making
            the simulator's history, and surface if present, the dominant 
            memory pigs...

        """
        magic_number = 2.42 # Current guesstimate is low by about a factor of 2, seems safer to over estimate...
        #magic_number = 8.0 # Bytes
        memreq = self.history.nbytes
        #LOG.info("Memory required by this simulatin will be approximately %s Bytes" % (memreq))
        try:
            memreq += self.surface.triangles.nbytes * 2 # normals
            memreq += self.surface.vertices.nbytes * 2 # normals
            memreq += self.surface.vertex_mapping.nbytes * 4 #vertex_mapping, region_average, region_sum
            memreq += self.surface.eeg_projection.nbytes
            memreq += self.surface.local_connectivity.matrix.nnz * 8
        except AttributeError:
            pass

        for monitor in self.monitors:
            memreq += monitor._stock.nbytes
            if isinstance(monitor, monitors_module.Bold):
                memreq += monitor._interim_stock.nbytes

        if psutil and memreq > psutil.virtual_memory().total:
            LOG.error("This is gonna get ugly...")

        self._memory_requirement_census = magic_number * memreq
        #import pdb; pdb.set_trace()
        msg = "Memory requirement census: simulation will need about %.1f MB"
        LOG.info(msg % (self._memory_requirement_census / 1048576.0))


    def _guesstimate_runtime(self):
        """
        Estimate the runtime for this simulator.

        Spread in parallel executions of larger arrays means this will be an over-estimation,
        or rather a single threaded estimation...
        Different choice of integrators and monitors has an additional effect,
        on the magic number though relatively minor

        """
        magic_number = 6.57e-06  # seconds
        self._runtime = (magic_number * self.number_of_nodes * self.model.nvar * self.model.number_of_modes *
                         self.simulation_length / self.integrator.dt)
        msg = "Simulation single-threaded runtime should be about %s seconds!"
        LOG.info(msg % str(int(self._runtime)))


    def _calculate_storage_requirement(self):
        """
        Calculate the storage requirement for the simulator, configured with
        models, monitors, etc being run for a particular simulation length. 
        While this is only approximate, it is far more reliable/accurate than
        the memory and runtime guesstimates.
        """
        LOG.info("Calculating storage requirement for ...")
        strgreq = 0
        for monitor in self.monitors:
            strgreq += (TVBSettings.MAGIC_NUMBER * self.simulation_length  * 
                        self.number_of_nodes * self.model.nvar * 
                        self.model.number_of_modes / monitor.period)
        self._storage_requirement = int(strgreq)


#EoF
=======
# -*- coding: utf-8 -*-
#
#
#  TheVirtualBrain-Scientific Package. This package holds all simulators, and 
# analysers necessary to run brain-simulations. You can use it stand alone or
# in conjunction with TheVirtualBrain-Framework Package. See content of the
# documentation-folder for more details. See also http://www.thevirtualbrain.org
#
# (c) 2012-2013, Baycrest Centre for Geriatric Care ("Baycrest")
#
# This program is free software; you can redistribute it and/or modify it under 
# the terms of the GNU General Public License version 2 as published by the Free
# Software Foundation. This program is distributed in the hope that it will be
# useful, but WITHOUT ANY WARRANTY; without even the implied warranty of 
# MERCHANTABILITY or FITNESS FOR A PARTICULAR PURPOSE. See the GNU General Public
# License for more details. You should have received a copy of the GNU General 
# Public License along with this program; if not, you can download it here
# http://www.gnu.org/licenses/old-licenses/gpl-2.0
#
#
#   CITATION:
# When using The Virtual Brain for scientific publications, please cite it as follows:
#
#   Paula Sanz Leon, Stuart A. Knock, M. Marmaduke Woodman, Lia Domide,
#   Jochen Mersmann, Anthony R. McIntosh, Viktor Jirsa (2013)
#       The Virtual Brain: a simulator of primate brain network dynamics.
#   Frontiers in Neuroinformatics (in press)
#
#

"""
This is the main module of the simulator. It defines the Simulator class which
brings together all the structural and dynamic components necessary to define a
simulation and the method for running the simulation.

.. moduleauthor:: Stuart A. Knock <Stuart@tvb.invalid>
.. moduleauthor:: Marmaduke Woodman <mw@eml.cc>
.. moduleauthor:: Paula Sanz Leon <Paula@tvb.invalid>

"""

# From standard python libraries

# Third party python libraries
import numpy
import scipy.sparse as sparse

# From "The Virtual Brain"
from tvb.basic.config.settings import TVBSettings
import tvb.basic.traits.core as core
import tvb.basic.traits.types_basic as basic
from tvb.basic.filters.chain import UIFilter, FilterChain

import tvb.simulator.models as models_module
import tvb.simulator.integrators as integrators_module
import tvb.simulator.monitors as monitors_module
import tvb.simulator.coupling as coupling_module

import tvb.datatypes.arrays as arrays_dtype
import tvb.datatypes.surfaces as surfaces_dtype
import tvb.datatypes.connectivity as connectivity_dtype
#import tvb.datatypes.coupling as coupling_dtype
import tvb.datatypes.patterns as patterns_dtype

from tvb.simulator.common import psutil, get_logger
LOG = get_logger(__name__)


#from tvb.simulator.common import iround

class Simulator(core.Type):
    """
    The Simulator class coordinates classes from all other modules in the
    simulator package in order to perform simulations. 

    In general, it is necessary to initialiaze a simulator with the desired
    components and then call the simulator in a loop to obtain simulation
    data:
    
    >>> sim = Simulator(...)
    >>> for output in sim(simulation_length=1000):
            ...
    
    Please refer to the user guide and the demos for more detail.


    .. #Currently there seems to be a clash betwen traits and autodoc, autodoc
    .. #can't find the methods of the class, the class specific names below get
    .. #us around this...
    .. automethod:: Simulator.__init__
    .. automethod:: Simulator.configure
    .. automethod:: Simulator.__call__
    .. automethod:: Simulator.configure_history
    .. automethod:: Simulator.configure_integrator_noise
    .. automethod:: Simulator.memory_requirement
    .. automethod:: Simulator.runtime
    .. automethod:: Simulator.storage_requirement


    """

    connectivity = connectivity_dtype.Connectivity(
        label = "Long-range connectivity",
        default = None,
        order = 1,
        required = True,
        filters_ui = [UIFilter(linked_elem_name="projection_matrix_data", 
                               linked_elem_field=FilterChain.datatype + "._sources", 
                               linked_elem_parent_name="monitors", 
                               linked_elem_parent_option="EEG"),
                      UIFilter(linked_elem_name="region_mapping_data", 
                               linked_elem_field=FilterChain.datatype + "._connectivity", 
                               linked_elem_parent_name="surface", 
                               linked_elem_parent_option=None)],
        doc = """A tvb.datatypes.Connectivity object which contains the 
        structural long-range connectivity data (i.e., white-matter tracts). In
        combination with the ``Long-range coupling function`` it defines the inter-regional
        connections. These couplings undergo a time delay via signal propagation 
        with a propagation speed of ``Conduction Speed``""")

    conduction_speed = basic.Float(
        label = "Conduction Speed",
        default = 3.0,
        order = 2,
        required = False,
        range = basic.Range(lo = 0.01, hi = 100.0, step = 1.0),
        doc = """Conduction speed for ``Long-range connectivity`` (mm/ms)""")

    coupling = coupling_module.Coupling(
        label = "Long-range coupling function",
        default = coupling_module.Linear(),
        required = True,
        order = 2,
        doc = """The coupling function is applied to the activity propagated
        between regions by the ``Long-range connectivity`` before it enters the local
        dynamic equations of the Model. Its primary purpose is to 'rescale' the
        incoming activity to a level appropriate to Model.""")

    surface = surfaces_dtype.Cortex(
        label = "Cortical surface",
        default = None,
        order = 3,
        required = False,
        filters_ui = [UIFilter(linked_elem_name="projection_matrix_data", 
                               linked_elem_field=FilterChain.datatype + "._sources", 
                               linked_elem_parent_name="monitors", 
                               linked_elem_parent_option="EEG"),
                      UIFilter(linked_elem_name="local_connectivity", 
                               linked_elem_field=FilterChain.datatype + "._surface", 
                               linked_elem_parent_name="surface", 
                               linked_elem_parent_option=None)],
        doc = """By default, a tvb.datatypes.Cortex object which represents the 
        cortical surface defined by points in the 3D physical space and their 
        neighborhood relationship. In the current TVB version, when setting up a 
        surface-based simulation, the option to configure the spatial spread of 
        the ``Local Connectivity`` is available.""")

    stimulus = patterns_dtype.SpatioTemporalPattern(
        label = "Spatiotemporal stimulus",
        default = None,
        order = 4,
        required = False,
        doc = """A ``Spatiotemporal stimulus`` can be defined at the region or surface level.
        It's composed of spatial and temporal components. For region defined stimuli
        the spatial component is just the strength with which the temporal
        component is applied to each region. For surface defined stimuli,  a
        (spatial) function, with finite-support, is used to define the strength 
        of the stimuli on the surface centred around one or more focal points. 
        In the current version of TVB, stimuli are applied to the first state 
        variable of the ``Local dynamic model``.""")

    model = models_module.Model(
        label = "Local dynamic model",
        default = models_module.Generic2dOscillator,
        required = True,
        order = 5,
        doc = """A tvb.simulator.Model object which describe the local dynamic
        equations, their parameters, and, to some extent, where connectivity
        (local and long-range) enters and which state-variables the Monitors
        monitor. By default the 'Generic2dOscillator' model is used. Read the 
        Scientific documentation to learn more about this model.""")

    integrator = integrators_module.Integrator(
        label = "Integration scheme",
        default = integrators_module.HeunDeterministic,
        required = True,
        order = 6,
        doc = """A tvb.simulator.Integrator object which is
            an integration scheme with supporting attributes such as 
            integration step size and noise specification for stochastic 
            methods. It is used to compute the time courses of the model state 
            variables.""")

    initial_conditions = arrays_dtype.FloatArray(
        label = "Initial Conditions",
        default = None,
        order = -1, #Hidden until UI support exists.
        required = False,
        doc = """Initial conditions from which the simulation will begin. By 
        default, random initial conditions are provided. Needs to be the same shape
        as simulator 'history', ie, initial history function which defines the 
        minimal initial state of the network with time delays before time t=0. 
        If the number of time points in the provided array is insufficient the 
        array will be padded with random values based on the 'state_variables_range'
        attribute.""")

    monitors = monitors_module.Monitor(
        label = "Monitor(s)",
        default = monitors_module.TemporalAverage,
        required = True,
        order = 8,
        select_multiple = True,
        doc = """A tvb.simulator.Monitor or a list of tvb.simulator.Monitor
        objects that 'know' how to record relevant data from the simulation. Two
        main types exist: 1) simple, spatial and temporal, reductions (subsets
        or averages); 2) physiological measurements, such as EEG, MEG and fMRI.
        By default the Model's specified variables_of_interest are returned,
        temporally downsampled from the raw integration rate to a sample rate of
        1024Hz.""")

    simulation_length = basic.Float(
        label = "Simulation Length (ms)",
        default = 1000.0,#ie 1 second
        required = True,
        order = 9,
        doc = """The length of a simulation in milliseconds (ms).""")


    def __init__(self, **kwargs): 
        """
        Use the base class' mechanisms to initialise the traited attributes 
        declared above, overriding defaults with any provided keywords. Then
        declare any non-traited attributes.

        """
        super(Simulator, self).__init__(**kwargs) 
        LOG.debug(str(kwargs))

        self.calls = 0
        self.current_step = 0

        self.number_of_nodes = None
        self.horizon = None
        self.good_history_shape = None
        self.history = None
        self._memory_requirement_guess = None
        self._memory_requirement_census = None
        self._storage_requirement = None
        self._runtime = None

    def __str__(self):
        return "Simulator(**kwargs)"

    def configure(self):
        """ 
        THe first step of configuration is to run the configure methods of all
        the Simulator's components, ie its traited attributes.

        Configuration of a Simulator primarily consists of calculating the
        attributes, etc, which depend on the combinations of the Simulator's
        traited attributes (keyword args).

        Converts delays from physical time units into integration steps
        and updates attributes that depend on combinations of the 6 inputs.
        """

        ##--- Perform independent configure of traited attribute components --##
        #TODO: Temporary hack, until actual speed attribute is properly accessible from UI.
        if self.conduction_speed not in (0.0, 3.0, None):
            LOG.warning("Setting connectivity.speed with conduction_speed provided to simulator.")
            self.connectivity.speed = numpy.array([self.conduction_speed])
        self.connectivity.configure()
        if self.surface:
            self.surface.configure()

        if self.stimulus:
            self.stimulus.configure()

        self.model.configure()
        self.integrator.configure()

        # monitors needs to be a list or tuple, even if there is only one...
        if not isinstance(self.monitors, (list, tuple)):
            self.monitors = [self.monitors]

        # Configure monitors
        for monitor in self.monitors:
            monitor.configure()

        ##------------- Now the the interdependant configuration -------------##

        #"Nodes" refers to either regions or vertices + non-cortical regions.
        if self.surface is None:
            self.number_of_nodes = self.connectivity.number_of_regions
        else:
            #try:
            self.number_of_nodes = self.surface.region_mapping.shape[0]
            #except AttributeError:
            #    msg = "%s: Surface needs region mapping defined... "
            #    LOG.error(msg % (repr(self)))

        #Make sure spatialised model parameters have the right shape (number_of_nodes, 1)
        excluded_checks = ("state_variable_range", "variables_of_interest", "noise", "psi_table", "nerf_table")
        params = self.model.trait.keys()
        for param in excluded_checks:
            if param in params:
                params.remove(param)
        for param in params:
            #If it's a surface sim and model parameters were provided at the region level
            if self.surface is not None:#TODO: Once traits are working properly again, the evals and execs here shouldn't be necessary...
                if eval("self.model." + param + ".size") == self.connectivity.number_of_regions:
                    exec("self.model." + param + " = self.model." + param + "[self.surface.region_mapping].reshape((-1, 1))")
            if eval("self.model." + param + ".size") == self.number_of_nodes:
                exec("self.model." + param + " = self.model." + param + ".reshape((-1, 1))")

        # Estimate of memory usage
        self._guesstimate_memory_requirement()

        #Configure spatial component of any stimuli
        self.configure_stimuli()

        #Set delays, provided in physical units, in integration steps.
        self.connectivity.set_idelays(self.integrator.dt)

        self.horizon = numpy.max(self.connectivity.idelays) + 1
        LOG.info("horizon is %d steps" % self.horizon)

        # workspace -- minimal state of network with delays
        self.good_history_shape = (self.horizon, self.model.nvar,
                                   self.number_of_nodes,
                                   self.model.number_of_modes)
        msg = "%s: History shape will be: %s"
        LOG.debug(msg % (repr(self), str(self.good_history_shape)))

        #Reshape integrator.noise.nsig, if neccessary.
        if isinstance(self.integrator, integrators_module.IntegratorStochastic):
            self.configure_integrator_noise()

        self.configure_history(self.initial_conditions)

        #Configure Monitors to work with selected Model, etc...
        self.configure_monitors()

        #Estimate of memory usage. 
        self._census_memory_requirement()


    def __call__(self, simulation_length=None, random_state=None):
        """
        When a Simulator is called it returns an iterator.

        kwargs:

        ``simulation_length``:
           total time of simulation

        ``random_state``: 
           a state for the NumPy random number generator, saved from a previous 
           call to permit consistent continuation of a simulation.

        """
        #The number of times this Simulator has been called.
        self.calls += 1

        #Update the simulator objects simulation_length attribute,
        if simulation_length is None:
            simulation_length = self.simulation_length
        else:
            self.simulation_length = simulation_length

        #Estimate run time and storage requirements, with logging.
        self._guesstimate_runtime()
        self._calculate_storage_requirement()

        if random_state is not None:
            if self.integrator is integrators_module.IntegratorStochastic:
                self.integrator.noise.random_stream.set_state(random_state)
            else:
                msg = "%s: random_state supplied for non-stochastic integration"
                LOG.warn(msg % str(self))

        #Determine the number of integration steps required to produce  
        #data of simulation_length
        int_steps = int(simulation_length / self.integrator.dt)
        LOG.info("%s: gonna do %d integration steps" % (str(self), int_steps))

        # locals for cleaner code.
        horizon = self.horizon
        history = self.history
        dfun = self.model.dfun
        coupling = self.coupling
        scheme = self.integrator.scheme
        npsum = numpy.sum
        npdot = numpy.dot
        ncvar = len(self.model.cvar)
        number_of_regions = self.connectivity.number_of_regions
        nsn = (number_of_regions, 1, number_of_regions)
        #import pdb; pdb.set_trace()

        #Create cvar index array of shape ...
        cvar = numpy.tile(numpy.ones(nsn, dtype=numpy.int32), (1, ncvar, 1))
        for k in range(0, ncvar):
            cvar[:, k, :] = self.model.cvar[k] * cvar[:, k, :]
        LOG.debug("%s: cvar shape is: %s" % (str(self), str(cvar.shape)))
        LOG.debug("%s: cvars are : %s" % (str(self), str(numpy.unique(cvar))))

        #reshaped connectivity.idelays for ...
        idelays = self.connectivity.idelays.reshape(nsn)
        idelays = numpy.tile(idelays, (1, ncvar, 1))
        #print idelays
        LOG.debug("%s: idelays shape is: %s" % (str(self), str(idelays.shape)))

        #reshaped connectivity.weights for ...
        weights = self.connectivity.weights.reshape(nsn + (1,))
        weights = numpy.tile(weights, (1, ncvar, 1, self.model.number_of_modes))
        LOG.debug("%s: weights shape is: %s" % (str(self), str(weights.shape)))

        #Create node index array of shape ...
        node_ids = numpy.tile(numpy.arange(number_of_regions)[:, numpy.newaxis],
                              (1, number_of_regions)).reshape(nsn)
        node_ids = numpy.tile(node_ids, (1, ncvar, 1))
        LOG.debug("%s: node_ids shape is: %s"%(str(self), str(node_ids.shape)))

        #import pdb; pdb.set_trace()
        if self.surface is None:
            local_coupling = 0.0
        else:
            region_average = self.surface.region_average
            region_history = npdot(region_average, history) 
            region_history = region_history.transpose((1, 2, 0, 3))
            if self.surface.coupling_strength.size == 1:
                local_coupling = (self.surface.coupling_strength[0] *
                                  self.surface.local_connectivity.matrix)
            elif self.surface.coupling_strength.size == self.surface.number_of_vertices:
                ind = numpy.arange(self.number_of_nodes, dtype=int)
                vec_cs = numpy.zeros((self.number_of_nodes,))
                vec_cs[:self.surface.number_of_vertices] = self.surface.coupling_strength
                sp_cs = sparse.csc_matrix((vec_cs, (ind, ind)),
                                           shape=(self.number_of_nodes,
                                                  self.number_of_nodes))
                local_coupling = sp_cs * self.surface.local_connectivity.matrix

        if self.stimulus is None:
            stimulus = 0.0
        else: #TODO: Consider changing to absolute time...
            time = numpy.arange(0, simulation_length, self.integrator.dt)
            time = time[numpy.newaxis, :]
            self.stimulus.configure_time(time)
            stimulus = numpy.zeros((self.model.nvar, self.number_of_nodes, 1))
            LOG.debug("%s: stimulus shape is: %s" % (str(self), str(stimulus.shape)))

        # initial state, history[timepoint[0], state_variables, nodes, modes]
        state = history[self.current_step % horizon, :]
        LOG.debug("%s: state shape is: %s" % (str(self), str(state.shape)))
        #print state[0, ]
        
        # record initial state 
        #output = [monitor.record(horizon - self.current_step - 1 , state) for monitor in self.monitors]
        #if any(outputi is not None for outputi in output):
        #    yield output

        for step in range(self.current_step+1, self.current_step+int_steps+1):
            if self.surface is None:
                delayed_state = history[(step-1-idelays) % horizon, cvar, node_ids, :]
                #coupling._set_pattern(npsum(delayed_state * weights, axis=0))
                #node_coupling = coupling.pattern
                node_coupling = coupling(weights, state[self.model.cvar], delayed_state)
            else:
                delayed_state = region_history[(step-1-idelays) % horizon, cvar, node_ids, :]
                #coupling._set_pattern(npsum(delayed_state * weights, axis=0))
                #region_coupling = coupling.pattern
                region_coupling = coupling(weights, state[self.model.cvar], delayed_state)
                node_coupling = npdot(self.surface.vertex_mapping, region_coupling)
                node_coupling = node_coupling.transpose((1, 0, 2))
                #import pdb; pdb.set_trace()
            if self.stimulus is not None:
                stimulus[self.model.cvar, :, :] = numpy.reshape(self.stimulus(step - (self.current_step+1)), (1, -1, 1))
                #import pdb; pdb.set_trace()

            #import pdb; pdb.set_trace()
            state = scheme(state, dfun, node_coupling, local_coupling, stimulus)
            self.dx = self.integrator.dX
            history[step % horizon, :] = state

            if self.surface is not None:
                region_history[step % horizon, :] = npdot(region_average, state).transpose((1, 0, 2))

            # monitor.things e.g. raw, average, eeg, meg, fmri...
            output = [monitor.record(step, state) for monitor in self.monitors]
            if any(outputi is not None for outputi in output):
                yield output

            #TODO: Need to be able to pause and resume a running simulation.

        #import pdb; pdb.set_trace()
        #Update to support continuation
        self.current_step = self.current_step + int_steps - 1 #TODO: Don't think this -1 should be here, check...
        self.history = history#


    def configure_history(self, initial_conditions=None):
        """
        Set initial conditions for the simulation using either the provided 
        initial_conditions or, if none are provided, the model's initial() 
        method. This method is called durin the Simulator's __init__(). 

        Any initial_conditions that are provided as an argument are expected 
        to have dimensions 1, 2, and 3 with shapse corresponding to the number
        of state_variables, nodes and modes, respectively. If the provided 
        inital_conditions are shorter in time (dim=0) than the required history
        the model's initial() method is called to make up the difference.

        """

        history = self.history
        if initial_conditions is None:
            msg = "%s: Setting default history using model's initial() method."
            LOG.info(msg % str(self))
            history = self.model.initial(self.integrator.dt, self.good_history_shape)
        else: # history should be [timepoints, state_variables, nodes, modes]
            LOG.info("%s: Received initial conditions as arg." % str(self))
            ic_shape = initial_conditions.shape
            if ic_shape[1:] != self.good_history_shape[1:]:
                msg = "%s: bad initial_conditions[1:] shape %s, should be %s"
                LOG.error(msg % (str(self), str(ic_shape[1:]), 
                                 str(self.good_history_shape[1:])))
            else:
                if ic_shape[0] >= self.horizon:
                    msg = "%s: Using last %s time-steps for history."
                    LOG.info(msg % (str(self), self.horizon))
                    history = initial_conditions[-self.horizon:, :, :, :].copy()
                else:
                    msg = "%s: initial_conditions shorter than required."
                    LOG.info(msg % str(self))
                    msg = "%s: Using model's initial() method for difference."
                    LOG.info(msg % str(self))
                    history = self.model.initial(self.integrator.dt, self.good_history_shape)
                    csmh = self.current_step % self.horizon
                    history = numpy.roll(history, -csmh, axis=0)
                    history[:ic_shape[0], :, :, :] = initial_conditions
                    history = numpy.roll(history, csmh, axis=0)
                self.current_step += ic_shape[0] - 1
            msg = "%s: history shape is: %s"
            LOG.debug(msg % (str(self), str(history.shape)))
        self.history = history

    def configure_integrator_noise(self):
        """
        This enables having noise to be state variable specific and/or to enter 
        only via specific brain structures, for example it we only want to 
        consider noise as an external input entering the brain via appropriate
        thalamic nuclei.

        Support 3 possible shapes:
            1) number_of_nodes;

            2) number_of_state_variables; and 

            3) (number_of_state_variables, number_of_nodes).

        """

        noise = self.integrator.noise

        if self.integrator.noise.ntau > 0.0:
            self.integrator.noise.configure_coloured(self.integrator.dt,
                                                     self.good_history_shape[1:])
        else:
            self.integrator.noise.configure_white(self.integrator.dt,
                                                  self.good_history_shape[1:])

        if self.surface is not None:
            if self.integrator.noise.nsig.size == self.connectivity.number_of_regions:
                self.integrator.noise.nsig = self.integrator.noise.nsig[self.surface.region_mapping]
            elif self.integrator.noise.nsig.size == self.model.nvar * self.connectivity.number_of_regions:
                self.integrator.noise.nsig = self.integrator.noise.nsig[:, self.surface.region_mapping]

        good_nsig_shape = (self.model.nvar, self.number_of_nodes,
                           self.model.number_of_modes)
        nsig = self.integrator.noise.nsig
        LOG.debug("Simulator.integrator.noise.nsig shape: %s" % str(nsig.shape))
        if nsig.shape in (good_nsig_shape, (1,)):
            return
        elif nsig.shape == (self.model.nvar, ):
            nsig = nsig.reshape((self.model.nvar, 1, 1))
        elif nsig.shape == (self.number_of_nodes, ):
            nsig = nsig.reshape((1, self.number_of_nodes, 1))
        elif nsig.shape == (self.model.nvar, self.number_of_nodes):
            nsig = nsig.reshape((self.model.nvar, self.number_of_nodes, 1))
        else:
            msg = "Bad Simulator.integrator.noise.nsig shape: %s"
            LOG.error(msg % str(nsig.shape))

        LOG.debug("Simulator.integrator.noise.nsig shape: %s" % str(nsig.shape))
        self.integrator.noise.nsig = nsig


    def configure_monitors(self):
        """ Configure the requested Monitors for this Simulator """
        if not isinstance(self.monitors, (list, tuple)):
            self.monitors = [self.monitors]

        # Configure monitors 
        for monitor in self.monitors:
            monitor.config_for_sim(self)


    def configure_stimuli(self):
        """ Configure the defined Stimuli for this Simulator """
        #Configure spatial component of any stimuli
        if self.stimulus is not None:
            if self.surface:
                self.stimulus.configure_space(self.surface.region_mapping)
            else:
                self.stimulus.configure_space()
#TODO: The below was moved to the specific Stimuli datatypes, should be removed from here once we're sure all is right in the world...
#NOTE: All is not right in the world. In moving this out of the simulator, to 
#      work around an issue with the framework, the use of number_of_nodes for
#      surface simulations was replaced with number_of_vertices, these are not 
#      the same thing and doing so has broken the ability to apply stimuli surface 
#      simulations that include non-cortical regions in the connectivity 
#      matrix. One possible solution would be to create a Structure datatype
#      that merges Cortex and Connectivity before they enter the Simulator,
#      so that a correct number_of_nodes can be accesible before entry to the simulator...
#            if isinstance(self.stimulus, patterns_dtype.StimuliSurface):
#                dis_shp = (self.number_of_nodes,
#                           numpy.size(self.stimulus.focal_points_surface))
#                distance = numpy.zeros(dis_shp)
#                k = -1
#                for focal_point in self.stimulus.focal_points_surface:
#                    k += 1
#                    foci = numpy.array([focal_point], dtype=numpy.int32)
#                    distance[:, k] = self.surface.geodesic_distance(foci)
#            
#            elif isinstance(self.stimulus, patterns_dtype.StimuliRegion):
#                if (self.surface is not None):
#                    #TODO: smooth at surface region boundaries
#                    #import pdb; pdb.set_trace()
#                    distance = self.stimulus.weight_array[self.surface.region_mapping, :]
#                else:
#                    distance = self.stimulus.weight_array
#            
#            LOG.debug("%s: distance shape is: %s" % (str(self), str(distance.shape)))
#            
#            #Generate spatial pattern using "distance" of all nodes
#            self.stimulus.configure_space(distance)


    def memory_requirement(self):
        """
        Return an estimated of the memory requirements (Bytes) for this
        simulator's current configuration.
        """
        self._guesstimate_memory_requirement()
        return self._memory_requirement_guess


    def runtime(self, simulation_length):
        """
        Return an estimated run time (seconds) for the simulator's current 
        configuration and a specified simulation length.

        """
        self.simulation_length = simulation_length
        self._guesstimate_runtime()
        return self._runtime


    def storage_requirement(self, simulation_length):
        """
        Return an estimated storage requirement (Bytes) for the simulator's
        current configuration and a specified simulation length.

        """
        self.simulation_length = simulation_length
        self._calculate_storage_requirement()
        return self._storage_requirement


    def _guesstimate_memory_requirement(self):
        """
        Guestimate the memroy required for this simulator.

        Guesstimate is based on the shape of the dominant arrays, and as such 
        can operate before configuration.

        NOTE: Assumes returned/yeilded data is in some sense "taken care of" in
            the world outside the simulator, and so doesn't consider it, making
            the simulator's history, and surface if present, the dominant 
            memory pigs...

        """
        if self.surface:
            number_of_nodes = self.surface.number_of_vertices
        else:
            number_of_nodes = self.connectivity.number_of_regions

        number_of_regions = self.connectivity.number_of_regions

        magic_number = 2.42 # Current guesstimate is low by about a factor of 2, seems safer to over estimate...
        bits_64 = 8.0 # Bytes
        bits_32 = 4.0 # Bytes
        #NOTE: The speed hack for getting the first element of hist shape should
        #      partially resolves calling of this method with a non-configured
        #     connectivity, there remains the less common issue if no tract_lengths...
        hist_shape = (self.connectivity.tract_lengths.max() / (self.conduction_speed or self.connectivity.speed or 3.0) / self.integrator.dt, #self.connectivity.delays.max() 
                      self.model.nvar, number_of_nodes, 
                      self.model.number_of_modes)
        memreq = numpy.prod(hist_shape) * bits_64
        if self.surface:
            memreq += self.surface.number_of_triangles * 3 * bits_32 * 2 # normals
            memreq += self.surface.number_of_vertices * 3 * bits_64 * 2 # normals
            memreq += number_of_nodes * number_of_regions * bits_64 * 4 #vertex_mapping, region_average, region_sum
            #???memreq += self.surface.local_connectivity.matrix.nnz * 8

        if not isinstance(self.monitors, (list, tuple)):
            monitors = [self.monitors]
        else:
            monitors = self.monitors
        for monitor in monitors:
            if not isinstance(monitor, monitors_module.Bold):
                stock_shape = (monitor.period / self.integrator.dt, 
                               self.model.variables_of_interest.shape[0], 
                               number_of_nodes,
                               self.model.number_of_modes)
                memreq += numpy.prod(stock_shape) * bits_64
                if hasattr(monitor, "sensors"):
                    try:
                        memreq += number_of_nodes * monitor.sensors.number_of_sensors * bits_64 #projection_matrix
                    except AttributeError:
                        LOG.debug("No sensors specified, guessing memory based on default EEG.")
                        memreq += number_of_nodes * 62.0 * bits_64

            else:
                stock_shape = (19200.0 * monitor.tau_s * 2.0**-2, 
                               self.model.variables_of_interest.shape[0],
                               number_of_nodes,
                               self.model.number_of_modes)
                interim_stock_shape = (1.0 / (2.0**-2 * self.integrator.dt), 
                                       self.model.variables_of_interest.shape[0],
                                       number_of_nodes,
                                       self.model.number_of_modes)
                memreq += numpy.prod(stock_shape) * bits_64
                memreq +=  numpy.prod(interim_stock_shape) * bits_64

        #available_memory = 25769803776 #TODO: (this is for my machine)
        if psutil and memreq > psutil.virtual_memory().total:
            LOG.error("This is gonna get ugly...")

        self._memory_requirement_guess = magic_number * memreq
        #import pdb; pdb.set_trace()
        msg = "Memory requirement guesstimate: simulation will need about %.1f MB"
        LOG.info(msg % (self._memory_requirement_guess / 1048576.0))


    def _census_memory_requirement(self):
        """
        Guesstimate the memory required for this simulator. 

        Guesstimate is based on a census of the dominant arrays after the
        simulator has been configured.

        NOTE: Assumes returned/yeilded data is in some sense "taken care of" in
            the world outside the simulator, and so doesn't consider it, making
            the simulator's history, and surface if present, the dominant 
            memory pigs...

        """
        magic_number = 2.42 # Current guesstimate is low by about a factor of 2, seems safer to over estimate...
        #magic_number = 8.0 # Bytes
        memreq = self.history.nbytes
        #LOG.info("Memory required by this simulatin will be approximately %s Bytes" % (memreq))
        try:
            memreq += self.surface.triangles.nbytes * 2 # normals
            memreq += self.surface.vertices.nbytes * 2 # normals
            memreq += self.surface.vertex_mapping.nbytes * 4 #vertex_mapping, region_average, region_sum
            memreq += self.surface.eeg_projection.nbytes
            memreq += self.surface.local_connectivity.matrix.nnz * 8
        except AttributeError:
            pass

        for monitor in self.monitors:
            memreq += monitor._stock.nbytes
            if isinstance(monitor, monitors_module.Bold):
                memreq += monitor._interim_stock.nbytes

        if psutil and memreq > psutil.virtual_memory().total:
            LOG.error("This is gonna get ugly...")

        self._memory_requirement_census = magic_number * memreq
        #import pdb; pdb.set_trace()
        msg = "Memory requirement census: simulation will need about %.1f MB"
        LOG.info(msg % (self._memory_requirement_census / 1048576.0))


    def _guesstimate_runtime(self):
        """
        Guestimate the runtime for this simulator.

        Automatic parallelisation of larger arrays means this will be an over
        estimate, or rather a sinle threaded estimate...
        Different choice of interators and monitors has an additional effect,
        on the magic number though relatively minor

        """
#        day = 86400 # seconds
#        week = 604800 # seconds

        #TODO: in the longer run we should generate the magic number used here
        #      for the local platform, perhaps as part of installation/setup.
        #      currently this is the approximate value for my system.
        magic_number = 6.57e-06 # seconds

        self._runtime = (magic_number * self.number_of_nodes * self.model.nvar *
                         self.model.number_of_modes * self.simulation_length /
                         self.integrator.dt)

#        if self._runtime > week:
#            LOG.error()
#        elif self._runtime > day:
#            LOG.warning()
#        else:
        msg = "Single-threaded runtime should be about %s seconds"
        LOG.info(msg % str(int(self._runtime)))


    def _calculate_storage_requirement(self):
        """
        Calculate the storage requirement for the simulator, cofigured with 
        models, monitors, etc being run for a particular simulation length. 
        While this is only approximate, it is far more reliable/acurate than 
        the memory and runtime guestimates.
        """
        LOG.info("Calculating storage requirement for ...")
        strgreq = 0
        for monitor in self.monitors:
            strgreq += (TVBSettings.MAGIC_NUMBER * self.simulation_length  * 
                        self.number_of_nodes * self.model.nvar * 
                        self.model.number_of_modes / monitor.period)
        self._storage_requirement = int(strgreq)


#EoF
>>>>>>> f53f8ac0
<|MERGE_RESOLUTION|>--- conflicted
+++ resolved
@@ -1,4 +1,3 @@
-<<<<<<< HEAD
 # -*- coding: utf-8 -*-
 #
 #
@@ -829,852 +828,4 @@
             strgreq += (TVBSettings.MAGIC_NUMBER * self.simulation_length  * 
                         self.number_of_nodes * self.model.nvar * 
                         self.model.number_of_modes / monitor.period)
-        self._storage_requirement = int(strgreq)
-
-
-#EoF
-=======
-# -*- coding: utf-8 -*-
-#
-#
-#  TheVirtualBrain-Scientific Package. This package holds all simulators, and 
-# analysers necessary to run brain-simulations. You can use it stand alone or
-# in conjunction with TheVirtualBrain-Framework Package. See content of the
-# documentation-folder for more details. See also http://www.thevirtualbrain.org
-#
-# (c) 2012-2013, Baycrest Centre for Geriatric Care ("Baycrest")
-#
-# This program is free software; you can redistribute it and/or modify it under 
-# the terms of the GNU General Public License version 2 as published by the Free
-# Software Foundation. This program is distributed in the hope that it will be
-# useful, but WITHOUT ANY WARRANTY; without even the implied warranty of 
-# MERCHANTABILITY or FITNESS FOR A PARTICULAR PURPOSE. See the GNU General Public
-# License for more details. You should have received a copy of the GNU General 
-# Public License along with this program; if not, you can download it here
-# http://www.gnu.org/licenses/old-licenses/gpl-2.0
-#
-#
-#   CITATION:
-# When using The Virtual Brain for scientific publications, please cite it as follows:
-#
-#   Paula Sanz Leon, Stuart A. Knock, M. Marmaduke Woodman, Lia Domide,
-#   Jochen Mersmann, Anthony R. McIntosh, Viktor Jirsa (2013)
-#       The Virtual Brain: a simulator of primate brain network dynamics.
-#   Frontiers in Neuroinformatics (in press)
-#
-#
-
-"""
-This is the main module of the simulator. It defines the Simulator class which
-brings together all the structural and dynamic components necessary to define a
-simulation and the method for running the simulation.
-
-.. moduleauthor:: Stuart A. Knock <Stuart@tvb.invalid>
-.. moduleauthor:: Marmaduke Woodman <mw@eml.cc>
-.. moduleauthor:: Paula Sanz Leon <Paula@tvb.invalid>
-
-"""
-
-# From standard python libraries
-
-# Third party python libraries
-import numpy
-import scipy.sparse as sparse
-
-# From "The Virtual Brain"
-from tvb.basic.config.settings import TVBSettings
-import tvb.basic.traits.core as core
-import tvb.basic.traits.types_basic as basic
-from tvb.basic.filters.chain import UIFilter, FilterChain
-
-import tvb.simulator.models as models_module
-import tvb.simulator.integrators as integrators_module
-import tvb.simulator.monitors as monitors_module
-import tvb.simulator.coupling as coupling_module
-
-import tvb.datatypes.arrays as arrays_dtype
-import tvb.datatypes.surfaces as surfaces_dtype
-import tvb.datatypes.connectivity as connectivity_dtype
-#import tvb.datatypes.coupling as coupling_dtype
-import tvb.datatypes.patterns as patterns_dtype
-
-from tvb.simulator.common import psutil, get_logger
-LOG = get_logger(__name__)
-
-
-#from tvb.simulator.common import iround
-
-class Simulator(core.Type):
-    """
-    The Simulator class coordinates classes from all other modules in the
-    simulator package in order to perform simulations. 
-
-    In general, it is necessary to initialiaze a simulator with the desired
-    components and then call the simulator in a loop to obtain simulation
-    data:
-    
-    >>> sim = Simulator(...)
-    >>> for output in sim(simulation_length=1000):
-            ...
-    
-    Please refer to the user guide and the demos for more detail.
-
-
-    .. #Currently there seems to be a clash betwen traits and autodoc, autodoc
-    .. #can't find the methods of the class, the class specific names below get
-    .. #us around this...
-    .. automethod:: Simulator.__init__
-    .. automethod:: Simulator.configure
-    .. automethod:: Simulator.__call__
-    .. automethod:: Simulator.configure_history
-    .. automethod:: Simulator.configure_integrator_noise
-    .. automethod:: Simulator.memory_requirement
-    .. automethod:: Simulator.runtime
-    .. automethod:: Simulator.storage_requirement
-
-
-    """
-
-    connectivity = connectivity_dtype.Connectivity(
-        label = "Long-range connectivity",
-        default = None,
-        order = 1,
-        required = True,
-        filters_ui = [UIFilter(linked_elem_name="projection_matrix_data", 
-                               linked_elem_field=FilterChain.datatype + "._sources", 
-                               linked_elem_parent_name="monitors", 
-                               linked_elem_parent_option="EEG"),
-                      UIFilter(linked_elem_name="region_mapping_data", 
-                               linked_elem_field=FilterChain.datatype + "._connectivity", 
-                               linked_elem_parent_name="surface", 
-                               linked_elem_parent_option=None)],
-        doc = """A tvb.datatypes.Connectivity object which contains the 
-        structural long-range connectivity data (i.e., white-matter tracts). In
-        combination with the ``Long-range coupling function`` it defines the inter-regional
-        connections. These couplings undergo a time delay via signal propagation 
-        with a propagation speed of ``Conduction Speed``""")
-
-    conduction_speed = basic.Float(
-        label = "Conduction Speed",
-        default = 3.0,
-        order = 2,
-        required = False,
-        range = basic.Range(lo = 0.01, hi = 100.0, step = 1.0),
-        doc = """Conduction speed for ``Long-range connectivity`` (mm/ms)""")
-
-    coupling = coupling_module.Coupling(
-        label = "Long-range coupling function",
-        default = coupling_module.Linear(),
-        required = True,
-        order = 2,
-        doc = """The coupling function is applied to the activity propagated
-        between regions by the ``Long-range connectivity`` before it enters the local
-        dynamic equations of the Model. Its primary purpose is to 'rescale' the
-        incoming activity to a level appropriate to Model.""")
-
-    surface = surfaces_dtype.Cortex(
-        label = "Cortical surface",
-        default = None,
-        order = 3,
-        required = False,
-        filters_ui = [UIFilter(linked_elem_name="projection_matrix_data", 
-                               linked_elem_field=FilterChain.datatype + "._sources", 
-                               linked_elem_parent_name="monitors", 
-                               linked_elem_parent_option="EEG"),
-                      UIFilter(linked_elem_name="local_connectivity", 
-                               linked_elem_field=FilterChain.datatype + "._surface", 
-                               linked_elem_parent_name="surface", 
-                               linked_elem_parent_option=None)],
-        doc = """By default, a tvb.datatypes.Cortex object which represents the 
-        cortical surface defined by points in the 3D physical space and their 
-        neighborhood relationship. In the current TVB version, when setting up a 
-        surface-based simulation, the option to configure the spatial spread of 
-        the ``Local Connectivity`` is available.""")
-
-    stimulus = patterns_dtype.SpatioTemporalPattern(
-        label = "Spatiotemporal stimulus",
-        default = None,
-        order = 4,
-        required = False,
-        doc = """A ``Spatiotemporal stimulus`` can be defined at the region or surface level.
-        It's composed of spatial and temporal components. For region defined stimuli
-        the spatial component is just the strength with which the temporal
-        component is applied to each region. For surface defined stimuli,  a
-        (spatial) function, with finite-support, is used to define the strength 
-        of the stimuli on the surface centred around one or more focal points. 
-        In the current version of TVB, stimuli are applied to the first state 
-        variable of the ``Local dynamic model``.""")
-
-    model = models_module.Model(
-        label = "Local dynamic model",
-        default = models_module.Generic2dOscillator,
-        required = True,
-        order = 5,
-        doc = """A tvb.simulator.Model object which describe the local dynamic
-        equations, their parameters, and, to some extent, where connectivity
-        (local and long-range) enters and which state-variables the Monitors
-        monitor. By default the 'Generic2dOscillator' model is used. Read the 
-        Scientific documentation to learn more about this model.""")
-
-    integrator = integrators_module.Integrator(
-        label = "Integration scheme",
-        default = integrators_module.HeunDeterministic,
-        required = True,
-        order = 6,
-        doc = """A tvb.simulator.Integrator object which is
-            an integration scheme with supporting attributes such as 
-            integration step size and noise specification for stochastic 
-            methods. It is used to compute the time courses of the model state 
-            variables.""")
-
-    initial_conditions = arrays_dtype.FloatArray(
-        label = "Initial Conditions",
-        default = None,
-        order = -1, #Hidden until UI support exists.
-        required = False,
-        doc = """Initial conditions from which the simulation will begin. By 
-        default, random initial conditions are provided. Needs to be the same shape
-        as simulator 'history', ie, initial history function which defines the 
-        minimal initial state of the network with time delays before time t=0. 
-        If the number of time points in the provided array is insufficient the 
-        array will be padded with random values based on the 'state_variables_range'
-        attribute.""")
-
-    monitors = monitors_module.Monitor(
-        label = "Monitor(s)",
-        default = monitors_module.TemporalAverage,
-        required = True,
-        order = 8,
-        select_multiple = True,
-        doc = """A tvb.simulator.Monitor or a list of tvb.simulator.Monitor
-        objects that 'know' how to record relevant data from the simulation. Two
-        main types exist: 1) simple, spatial and temporal, reductions (subsets
-        or averages); 2) physiological measurements, such as EEG, MEG and fMRI.
-        By default the Model's specified variables_of_interest are returned,
-        temporally downsampled from the raw integration rate to a sample rate of
-        1024Hz.""")
-
-    simulation_length = basic.Float(
-        label = "Simulation Length (ms)",
-        default = 1000.0,#ie 1 second
-        required = True,
-        order = 9,
-        doc = """The length of a simulation in milliseconds (ms).""")
-
-
-    def __init__(self, **kwargs): 
-        """
-        Use the base class' mechanisms to initialise the traited attributes 
-        declared above, overriding defaults with any provided keywords. Then
-        declare any non-traited attributes.
-
-        """
-        super(Simulator, self).__init__(**kwargs) 
-        LOG.debug(str(kwargs))
-
-        self.calls = 0
-        self.current_step = 0
-
-        self.number_of_nodes = None
-        self.horizon = None
-        self.good_history_shape = None
-        self.history = None
-        self._memory_requirement_guess = None
-        self._memory_requirement_census = None
-        self._storage_requirement = None
-        self._runtime = None
-
-    def __str__(self):
-        return "Simulator(**kwargs)"
-
-    def configure(self):
-        """ 
-        THe first step of configuration is to run the configure methods of all
-        the Simulator's components, ie its traited attributes.
-
-        Configuration of a Simulator primarily consists of calculating the
-        attributes, etc, which depend on the combinations of the Simulator's
-        traited attributes (keyword args).
-
-        Converts delays from physical time units into integration steps
-        and updates attributes that depend on combinations of the 6 inputs.
-        """
-
-        ##--- Perform independent configure of traited attribute components --##
-        #TODO: Temporary hack, until actual speed attribute is properly accessible from UI.
-        if self.conduction_speed not in (0.0, 3.0, None):
-            LOG.warning("Setting connectivity.speed with conduction_speed provided to simulator.")
-            self.connectivity.speed = numpy.array([self.conduction_speed])
-        self.connectivity.configure()
-        if self.surface:
-            self.surface.configure()
-
-        if self.stimulus:
-            self.stimulus.configure()
-
-        self.model.configure()
-        self.integrator.configure()
-
-        # monitors needs to be a list or tuple, even if there is only one...
-        if not isinstance(self.monitors, (list, tuple)):
-            self.monitors = [self.monitors]
-
-        # Configure monitors
-        for monitor in self.monitors:
-            monitor.configure()
-
-        ##------------- Now the the interdependant configuration -------------##
-
-        #"Nodes" refers to either regions or vertices + non-cortical regions.
-        if self.surface is None:
-            self.number_of_nodes = self.connectivity.number_of_regions
-        else:
-            #try:
-            self.number_of_nodes = self.surface.region_mapping.shape[0]
-            #except AttributeError:
-            #    msg = "%s: Surface needs region mapping defined... "
-            #    LOG.error(msg % (repr(self)))
-
-        #Make sure spatialised model parameters have the right shape (number_of_nodes, 1)
-        excluded_checks = ("state_variable_range", "variables_of_interest", "noise", "psi_table", "nerf_table")
-        params = self.model.trait.keys()
-        for param in excluded_checks:
-            if param in params:
-                params.remove(param)
-        for param in params:
-            #If it's a surface sim and model parameters were provided at the region level
-            if self.surface is not None:#TODO: Once traits are working properly again, the evals and execs here shouldn't be necessary...
-                if eval("self.model." + param + ".size") == self.connectivity.number_of_regions:
-                    exec("self.model." + param + " = self.model." + param + "[self.surface.region_mapping].reshape((-1, 1))")
-            if eval("self.model." + param + ".size") == self.number_of_nodes:
-                exec("self.model." + param + " = self.model." + param + ".reshape((-1, 1))")
-
-        # Estimate of memory usage
-        self._guesstimate_memory_requirement()
-
-        #Configure spatial component of any stimuli
-        self.configure_stimuli()
-
-        #Set delays, provided in physical units, in integration steps.
-        self.connectivity.set_idelays(self.integrator.dt)
-
-        self.horizon = numpy.max(self.connectivity.idelays) + 1
-        LOG.info("horizon is %d steps" % self.horizon)
-
-        # workspace -- minimal state of network with delays
-        self.good_history_shape = (self.horizon, self.model.nvar,
-                                   self.number_of_nodes,
-                                   self.model.number_of_modes)
-        msg = "%s: History shape will be: %s"
-        LOG.debug(msg % (repr(self), str(self.good_history_shape)))
-
-        #Reshape integrator.noise.nsig, if neccessary.
-        if isinstance(self.integrator, integrators_module.IntegratorStochastic):
-            self.configure_integrator_noise()
-
-        self.configure_history(self.initial_conditions)
-
-        #Configure Monitors to work with selected Model, etc...
-        self.configure_monitors()
-
-        #Estimate of memory usage. 
-        self._census_memory_requirement()
-
-
-    def __call__(self, simulation_length=None, random_state=None):
-        """
-        When a Simulator is called it returns an iterator.
-
-        kwargs:
-
-        ``simulation_length``:
-           total time of simulation
-
-        ``random_state``: 
-           a state for the NumPy random number generator, saved from a previous 
-           call to permit consistent continuation of a simulation.
-
-        """
-        #The number of times this Simulator has been called.
-        self.calls += 1
-
-        #Update the simulator objects simulation_length attribute,
-        if simulation_length is None:
-            simulation_length = self.simulation_length
-        else:
-            self.simulation_length = simulation_length
-
-        #Estimate run time and storage requirements, with logging.
-        self._guesstimate_runtime()
-        self._calculate_storage_requirement()
-
-        if random_state is not None:
-            if self.integrator is integrators_module.IntegratorStochastic:
-                self.integrator.noise.random_stream.set_state(random_state)
-            else:
-                msg = "%s: random_state supplied for non-stochastic integration"
-                LOG.warn(msg % str(self))
-
-        #Determine the number of integration steps required to produce  
-        #data of simulation_length
-        int_steps = int(simulation_length / self.integrator.dt)
-        LOG.info("%s: gonna do %d integration steps" % (str(self), int_steps))
-
-        # locals for cleaner code.
-        horizon = self.horizon
-        history = self.history
-        dfun = self.model.dfun
-        coupling = self.coupling
-        scheme = self.integrator.scheme
-        npsum = numpy.sum
-        npdot = numpy.dot
-        ncvar = len(self.model.cvar)
-        number_of_regions = self.connectivity.number_of_regions
-        nsn = (number_of_regions, 1, number_of_regions)
-        #import pdb; pdb.set_trace()
-
-        #Create cvar index array of shape ...
-        cvar = numpy.tile(numpy.ones(nsn, dtype=numpy.int32), (1, ncvar, 1))
-        for k in range(0, ncvar):
-            cvar[:, k, :] = self.model.cvar[k] * cvar[:, k, :]
-        LOG.debug("%s: cvar shape is: %s" % (str(self), str(cvar.shape)))
-        LOG.debug("%s: cvars are : %s" % (str(self), str(numpy.unique(cvar))))
-
-        #reshaped connectivity.idelays for ...
-        idelays = self.connectivity.idelays.reshape(nsn)
-        idelays = numpy.tile(idelays, (1, ncvar, 1))
-        #print idelays
-        LOG.debug("%s: idelays shape is: %s" % (str(self), str(idelays.shape)))
-
-        #reshaped connectivity.weights for ...
-        weights = self.connectivity.weights.reshape(nsn + (1,))
-        weights = numpy.tile(weights, (1, ncvar, 1, self.model.number_of_modes))
-        LOG.debug("%s: weights shape is: %s" % (str(self), str(weights.shape)))
-
-        #Create node index array of shape ...
-        node_ids = numpy.tile(numpy.arange(number_of_regions)[:, numpy.newaxis],
-                              (1, number_of_regions)).reshape(nsn)
-        node_ids = numpy.tile(node_ids, (1, ncvar, 1))
-        LOG.debug("%s: node_ids shape is: %s"%(str(self), str(node_ids.shape)))
-
-        #import pdb; pdb.set_trace()
-        if self.surface is None:
-            local_coupling = 0.0
-        else:
-            region_average = self.surface.region_average
-            region_history = npdot(region_average, history) 
-            region_history = region_history.transpose((1, 2, 0, 3))
-            if self.surface.coupling_strength.size == 1:
-                local_coupling = (self.surface.coupling_strength[0] *
-                                  self.surface.local_connectivity.matrix)
-            elif self.surface.coupling_strength.size == self.surface.number_of_vertices:
-                ind = numpy.arange(self.number_of_nodes, dtype=int)
-                vec_cs = numpy.zeros((self.number_of_nodes,))
-                vec_cs[:self.surface.number_of_vertices] = self.surface.coupling_strength
-                sp_cs = sparse.csc_matrix((vec_cs, (ind, ind)),
-                                           shape=(self.number_of_nodes,
-                                                  self.number_of_nodes))
-                local_coupling = sp_cs * self.surface.local_connectivity.matrix
-
-        if self.stimulus is None:
-            stimulus = 0.0
-        else: #TODO: Consider changing to absolute time...
-            time = numpy.arange(0, simulation_length, self.integrator.dt)
-            time = time[numpy.newaxis, :]
-            self.stimulus.configure_time(time)
-            stimulus = numpy.zeros((self.model.nvar, self.number_of_nodes, 1))
-            LOG.debug("%s: stimulus shape is: %s" % (str(self), str(stimulus.shape)))
-
-        # initial state, history[timepoint[0], state_variables, nodes, modes]
-        state = history[self.current_step % horizon, :]
-        LOG.debug("%s: state shape is: %s" % (str(self), str(state.shape)))
-        #print state[0, ]
-        
-        # record initial state 
-        #output = [monitor.record(horizon - self.current_step - 1 , state) for monitor in self.monitors]
-        #if any(outputi is not None for outputi in output):
-        #    yield output
-
-        for step in range(self.current_step+1, self.current_step+int_steps+1):
-            if self.surface is None:
-                delayed_state = history[(step-1-idelays) % horizon, cvar, node_ids, :]
-                #coupling._set_pattern(npsum(delayed_state * weights, axis=0))
-                #node_coupling = coupling.pattern
-                node_coupling = coupling(weights, state[self.model.cvar], delayed_state)
-            else:
-                delayed_state = region_history[(step-1-idelays) % horizon, cvar, node_ids, :]
-                #coupling._set_pattern(npsum(delayed_state * weights, axis=0))
-                #region_coupling = coupling.pattern
-                region_coupling = coupling(weights, state[self.model.cvar], delayed_state)
-                node_coupling = npdot(self.surface.vertex_mapping, region_coupling)
-                node_coupling = node_coupling.transpose((1, 0, 2))
-                #import pdb; pdb.set_trace()
-            if self.stimulus is not None:
-                stimulus[self.model.cvar, :, :] = numpy.reshape(self.stimulus(step - (self.current_step+1)), (1, -1, 1))
-                #import pdb; pdb.set_trace()
-
-            #import pdb; pdb.set_trace()
-            state = scheme(state, dfun, node_coupling, local_coupling, stimulus)
-            self.dx = self.integrator.dX
-            history[step % horizon, :] = state
-
-            if self.surface is not None:
-                region_history[step % horizon, :] = npdot(region_average, state).transpose((1, 0, 2))
-
-            # monitor.things e.g. raw, average, eeg, meg, fmri...
-            output = [monitor.record(step, state) for monitor in self.monitors]
-            if any(outputi is not None for outputi in output):
-                yield output
-
-            #TODO: Need to be able to pause and resume a running simulation.
-
-        #import pdb; pdb.set_trace()
-        #Update to support continuation
-        self.current_step = self.current_step + int_steps - 1 #TODO: Don't think this -1 should be here, check...
-        self.history = history#
-
-
-    def configure_history(self, initial_conditions=None):
-        """
-        Set initial conditions for the simulation using either the provided 
-        initial_conditions or, if none are provided, the model's initial() 
-        method. This method is called durin the Simulator's __init__(). 
-
-        Any initial_conditions that are provided as an argument are expected 
-        to have dimensions 1, 2, and 3 with shapse corresponding to the number
-        of state_variables, nodes and modes, respectively. If the provided 
-        inital_conditions are shorter in time (dim=0) than the required history
-        the model's initial() method is called to make up the difference.
-
-        """
-
-        history = self.history
-        if initial_conditions is None:
-            msg = "%s: Setting default history using model's initial() method."
-            LOG.info(msg % str(self))
-            history = self.model.initial(self.integrator.dt, self.good_history_shape)
-        else: # history should be [timepoints, state_variables, nodes, modes]
-            LOG.info("%s: Received initial conditions as arg." % str(self))
-            ic_shape = initial_conditions.shape
-            if ic_shape[1:] != self.good_history_shape[1:]:
-                msg = "%s: bad initial_conditions[1:] shape %s, should be %s"
-                LOG.error(msg % (str(self), str(ic_shape[1:]), 
-                                 str(self.good_history_shape[1:])))
-            else:
-                if ic_shape[0] >= self.horizon:
-                    msg = "%s: Using last %s time-steps for history."
-                    LOG.info(msg % (str(self), self.horizon))
-                    history = initial_conditions[-self.horizon:, :, :, :].copy()
-                else:
-                    msg = "%s: initial_conditions shorter than required."
-                    LOG.info(msg % str(self))
-                    msg = "%s: Using model's initial() method for difference."
-                    LOG.info(msg % str(self))
-                    history = self.model.initial(self.integrator.dt, self.good_history_shape)
-                    csmh = self.current_step % self.horizon
-                    history = numpy.roll(history, -csmh, axis=0)
-                    history[:ic_shape[0], :, :, :] = initial_conditions
-                    history = numpy.roll(history, csmh, axis=0)
-                self.current_step += ic_shape[0] - 1
-            msg = "%s: history shape is: %s"
-            LOG.debug(msg % (str(self), str(history.shape)))
-        self.history = history
-
-    def configure_integrator_noise(self):
-        """
-        This enables having noise to be state variable specific and/or to enter 
-        only via specific brain structures, for example it we only want to 
-        consider noise as an external input entering the brain via appropriate
-        thalamic nuclei.
-
-        Support 3 possible shapes:
-            1) number_of_nodes;
-
-            2) number_of_state_variables; and 
-
-            3) (number_of_state_variables, number_of_nodes).
-
-        """
-
-        noise = self.integrator.noise
-
-        if self.integrator.noise.ntau > 0.0:
-            self.integrator.noise.configure_coloured(self.integrator.dt,
-                                                     self.good_history_shape[1:])
-        else:
-            self.integrator.noise.configure_white(self.integrator.dt,
-                                                  self.good_history_shape[1:])
-
-        if self.surface is not None:
-            if self.integrator.noise.nsig.size == self.connectivity.number_of_regions:
-                self.integrator.noise.nsig = self.integrator.noise.nsig[self.surface.region_mapping]
-            elif self.integrator.noise.nsig.size == self.model.nvar * self.connectivity.number_of_regions:
-                self.integrator.noise.nsig = self.integrator.noise.nsig[:, self.surface.region_mapping]
-
-        good_nsig_shape = (self.model.nvar, self.number_of_nodes,
-                           self.model.number_of_modes)
-        nsig = self.integrator.noise.nsig
-        LOG.debug("Simulator.integrator.noise.nsig shape: %s" % str(nsig.shape))
-        if nsig.shape in (good_nsig_shape, (1,)):
-            return
-        elif nsig.shape == (self.model.nvar, ):
-            nsig = nsig.reshape((self.model.nvar, 1, 1))
-        elif nsig.shape == (self.number_of_nodes, ):
-            nsig = nsig.reshape((1, self.number_of_nodes, 1))
-        elif nsig.shape == (self.model.nvar, self.number_of_nodes):
-            nsig = nsig.reshape((self.model.nvar, self.number_of_nodes, 1))
-        else:
-            msg = "Bad Simulator.integrator.noise.nsig shape: %s"
-            LOG.error(msg % str(nsig.shape))
-
-        LOG.debug("Simulator.integrator.noise.nsig shape: %s" % str(nsig.shape))
-        self.integrator.noise.nsig = nsig
-
-
-    def configure_monitors(self):
-        """ Configure the requested Monitors for this Simulator """
-        if not isinstance(self.monitors, (list, tuple)):
-            self.monitors = [self.monitors]
-
-        # Configure monitors 
-        for monitor in self.monitors:
-            monitor.config_for_sim(self)
-
-
-    def configure_stimuli(self):
-        """ Configure the defined Stimuli for this Simulator """
-        #Configure spatial component of any stimuli
-        if self.stimulus is not None:
-            if self.surface:
-                self.stimulus.configure_space(self.surface.region_mapping)
-            else:
-                self.stimulus.configure_space()
-#TODO: The below was moved to the specific Stimuli datatypes, should be removed from here once we're sure all is right in the world...
-#NOTE: All is not right in the world. In moving this out of the simulator, to 
-#      work around an issue with the framework, the use of number_of_nodes for
-#      surface simulations was replaced with number_of_vertices, these are not 
-#      the same thing and doing so has broken the ability to apply stimuli surface 
-#      simulations that include non-cortical regions in the connectivity 
-#      matrix. One possible solution would be to create a Structure datatype
-#      that merges Cortex and Connectivity before they enter the Simulator,
-#      so that a correct number_of_nodes can be accesible before entry to the simulator...
-#            if isinstance(self.stimulus, patterns_dtype.StimuliSurface):
-#                dis_shp = (self.number_of_nodes,
-#                           numpy.size(self.stimulus.focal_points_surface))
-#                distance = numpy.zeros(dis_shp)
-#                k = -1
-#                for focal_point in self.stimulus.focal_points_surface:
-#                    k += 1
-#                    foci = numpy.array([focal_point], dtype=numpy.int32)
-#                    distance[:, k] = self.surface.geodesic_distance(foci)
-#            
-#            elif isinstance(self.stimulus, patterns_dtype.StimuliRegion):
-#                if (self.surface is not None):
-#                    #TODO: smooth at surface region boundaries
-#                    #import pdb; pdb.set_trace()
-#                    distance = self.stimulus.weight_array[self.surface.region_mapping, :]
-#                else:
-#                    distance = self.stimulus.weight_array
-#            
-#            LOG.debug("%s: distance shape is: %s" % (str(self), str(distance.shape)))
-#            
-#            #Generate spatial pattern using "distance" of all nodes
-#            self.stimulus.configure_space(distance)
-
-
-    def memory_requirement(self):
-        """
-        Return an estimated of the memory requirements (Bytes) for this
-        simulator's current configuration.
-        """
-        self._guesstimate_memory_requirement()
-        return self._memory_requirement_guess
-
-
-    def runtime(self, simulation_length):
-        """
-        Return an estimated run time (seconds) for the simulator's current 
-        configuration and a specified simulation length.
-
-        """
-        self.simulation_length = simulation_length
-        self._guesstimate_runtime()
-        return self._runtime
-
-
-    def storage_requirement(self, simulation_length):
-        """
-        Return an estimated storage requirement (Bytes) for the simulator's
-        current configuration and a specified simulation length.
-
-        """
-        self.simulation_length = simulation_length
-        self._calculate_storage_requirement()
-        return self._storage_requirement
-
-
-    def _guesstimate_memory_requirement(self):
-        """
-        Guestimate the memroy required for this simulator.
-
-        Guesstimate is based on the shape of the dominant arrays, and as such 
-        can operate before configuration.
-
-        NOTE: Assumes returned/yeilded data is in some sense "taken care of" in
-            the world outside the simulator, and so doesn't consider it, making
-            the simulator's history, and surface if present, the dominant 
-            memory pigs...
-
-        """
-        if self.surface:
-            number_of_nodes = self.surface.number_of_vertices
-        else:
-            number_of_nodes = self.connectivity.number_of_regions
-
-        number_of_regions = self.connectivity.number_of_regions
-
-        magic_number = 2.42 # Current guesstimate is low by about a factor of 2, seems safer to over estimate...
-        bits_64 = 8.0 # Bytes
-        bits_32 = 4.0 # Bytes
-        #NOTE: The speed hack for getting the first element of hist shape should
-        #      partially resolves calling of this method with a non-configured
-        #     connectivity, there remains the less common issue if no tract_lengths...
-        hist_shape = (self.connectivity.tract_lengths.max() / (self.conduction_speed or self.connectivity.speed or 3.0) / self.integrator.dt, #self.connectivity.delays.max() 
-                      self.model.nvar, number_of_nodes, 
-                      self.model.number_of_modes)
-        memreq = numpy.prod(hist_shape) * bits_64
-        if self.surface:
-            memreq += self.surface.number_of_triangles * 3 * bits_32 * 2 # normals
-            memreq += self.surface.number_of_vertices * 3 * bits_64 * 2 # normals
-            memreq += number_of_nodes * number_of_regions * bits_64 * 4 #vertex_mapping, region_average, region_sum
-            #???memreq += self.surface.local_connectivity.matrix.nnz * 8
-
-        if not isinstance(self.monitors, (list, tuple)):
-            monitors = [self.monitors]
-        else:
-            monitors = self.monitors
-        for monitor in monitors:
-            if not isinstance(monitor, monitors_module.Bold):
-                stock_shape = (monitor.period / self.integrator.dt, 
-                               self.model.variables_of_interest.shape[0], 
-                               number_of_nodes,
-                               self.model.number_of_modes)
-                memreq += numpy.prod(stock_shape) * bits_64
-                if hasattr(monitor, "sensors"):
-                    try:
-                        memreq += number_of_nodes * monitor.sensors.number_of_sensors * bits_64 #projection_matrix
-                    except AttributeError:
-                        LOG.debug("No sensors specified, guessing memory based on default EEG.")
-                        memreq += number_of_nodes * 62.0 * bits_64
-
-            else:
-                stock_shape = (19200.0 * monitor.tau_s * 2.0**-2, 
-                               self.model.variables_of_interest.shape[0],
-                               number_of_nodes,
-                               self.model.number_of_modes)
-                interim_stock_shape = (1.0 / (2.0**-2 * self.integrator.dt), 
-                                       self.model.variables_of_interest.shape[0],
-                                       number_of_nodes,
-                                       self.model.number_of_modes)
-                memreq += numpy.prod(stock_shape) * bits_64
-                memreq +=  numpy.prod(interim_stock_shape) * bits_64
-
-        #available_memory = 25769803776 #TODO: (this is for my machine)
-        if psutil and memreq > psutil.virtual_memory().total:
-            LOG.error("This is gonna get ugly...")
-
-        self._memory_requirement_guess = magic_number * memreq
-        #import pdb; pdb.set_trace()
-        msg = "Memory requirement guesstimate: simulation will need about %.1f MB"
-        LOG.info(msg % (self._memory_requirement_guess / 1048576.0))
-
-
-    def _census_memory_requirement(self):
-        """
-        Guesstimate the memory required for this simulator. 
-
-        Guesstimate is based on a census of the dominant arrays after the
-        simulator has been configured.
-
-        NOTE: Assumes returned/yeilded data is in some sense "taken care of" in
-            the world outside the simulator, and so doesn't consider it, making
-            the simulator's history, and surface if present, the dominant 
-            memory pigs...
-
-        """
-        magic_number = 2.42 # Current guesstimate is low by about a factor of 2, seems safer to over estimate...
-        #magic_number = 8.0 # Bytes
-        memreq = self.history.nbytes
-        #LOG.info("Memory required by this simulatin will be approximately %s Bytes" % (memreq))
-        try:
-            memreq += self.surface.triangles.nbytes * 2 # normals
-            memreq += self.surface.vertices.nbytes * 2 # normals
-            memreq += self.surface.vertex_mapping.nbytes * 4 #vertex_mapping, region_average, region_sum
-            memreq += self.surface.eeg_projection.nbytes
-            memreq += self.surface.local_connectivity.matrix.nnz * 8
-        except AttributeError:
-            pass
-
-        for monitor in self.monitors:
-            memreq += monitor._stock.nbytes
-            if isinstance(monitor, monitors_module.Bold):
-                memreq += monitor._interim_stock.nbytes
-
-        if psutil and memreq > psutil.virtual_memory().total:
-            LOG.error("This is gonna get ugly...")
-
-        self._memory_requirement_census = magic_number * memreq
-        #import pdb; pdb.set_trace()
-        msg = "Memory requirement census: simulation will need about %.1f MB"
-        LOG.info(msg % (self._memory_requirement_census / 1048576.0))
-
-
-    def _guesstimate_runtime(self):
-        """
-        Guestimate the runtime for this simulator.
-
-        Automatic parallelisation of larger arrays means this will be an over
-        estimate, or rather a sinle threaded estimate...
-        Different choice of interators and monitors has an additional effect,
-        on the magic number though relatively minor
-
-        """
-#        day = 86400 # seconds
-#        week = 604800 # seconds
-
-        #TODO: in the longer run we should generate the magic number used here
-        #      for the local platform, perhaps as part of installation/setup.
-        #      currently this is the approximate value for my system.
-        magic_number = 6.57e-06 # seconds
-
-        self._runtime = (magic_number * self.number_of_nodes * self.model.nvar *
-                         self.model.number_of_modes * self.simulation_length /
-                         self.integrator.dt)
-
-#        if self._runtime > week:
-#            LOG.error()
-#        elif self._runtime > day:
-#            LOG.warning()
-#        else:
-        msg = "Single-threaded runtime should be about %s seconds"
-        LOG.info(msg % str(int(self._runtime)))
-
-
-    def _calculate_storage_requirement(self):
-        """
-        Calculate the storage requirement for the simulator, cofigured with 
-        models, monitors, etc being run for a particular simulation length. 
-        While this is only approximate, it is far more reliable/acurate than 
-        the memory and runtime guestimates.
-        """
-        LOG.info("Calculating storage requirement for ...")
-        strgreq = 0
-        for monitor in self.monitors:
-            strgreq += (TVBSettings.MAGIC_NUMBER * self.simulation_length  * 
-                        self.number_of_nodes * self.model.nvar * 
-                        self.model.number_of_modes / monitor.period)
-        self._storage_requirement = int(strgreq)
-
-
-#EoF
->>>>>>> f53f8ac0
+        self._storage_requirement = int(strgreq)