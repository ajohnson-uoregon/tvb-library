# -*- coding: utf-8 -*-
#
#
#  TheVirtualBrain-Scientific Package. This package holds all simulators, and
# analysers necessary to run brain-simulations. You can use it stand alone or
# in conjunction with TheVirtualBrain-Framework Package. See content of the
# documentation-folder for more details. See also http://www.thevirtualbrain.org
#
# (c) 2012-2017, Baycrest Centre for Geriatric Care ("Baycrest") and others
#
# This program is free software: you can redistribute it and/or modify it under the
# terms of the GNU General Public License as published by the Free Software Foundation,
# either version 3 of the License, or (at your option) any later version.
# This program is distributed in the hope that it will be useful, but WITHOUT ANY
# WARRANTY; without even the implied warranty of MERCHANTABILITY or FITNESS FOR A
# PARTICULAR PURPOSE.  See the GNU General Public License for more details.
# You should have received a copy of the GNU General Public License along with this
# program.  If not, see <http://www.gnu.org/licenses/>.
#
#
#   CITATION:
# When using The Virtual Brain for scientific publications, please cite it as follows:
#
#   Paula Sanz Leon, Stuart A. Knock, M. Marmaduke Woodman, Lia Domide,
#   Jochen Mersmann, Anthony R. McIntosh, Viktor Jirsa (2013)
#       The Virtual Brain: a simulator of primate brain network dynamics.
#   Frontiers in Neuroinformatics (7:10. doi: 10.3389/fninf.2013.00010)
#
#

"""
Mapped super-classes are defined here.

Important:

- Type - traited, possible mapped to db *col*
- MappedType - traited, mapped to db *table*


.. moduleauthor:: Bogdan Neacsa <bogdan.neacsa@codemart.ro>
.. moduleauthor:: Calin Pavel <calin.pavel@codemart.ro>
.. moduleauthor:: Lia Domide <lia.domide@codemart.ro>
.. moduleauthor:: marmaduke <mw@eml.cc>

"""

import six
import numpy
from scipy import sparse
from tvb.basic.logger.builder import get_logger
from tvb.basic.traits.util import get
from tvb.basic.traits.core import Type


class MappedTypeLight(Type):
    """
    Light base class for all entities which are about to be mapped in storage.
    Current light implementation is to be used with the scientific-library stand-alone mode.
    """

    METADATA_EXCLUDE_PARAMS = ['id', 'LINKS', 'fk_datatype_group', 'disk_size',
                               'fk_from_operation', 'parent_operation', 'fk_parent_burst']

    ### Constants when retrieving meta-data about Array attributes on the current instance.
    METADATA_ARRAY_MAX = "Maximum"
    METADATA_ARRAY_MIN = "Minimum"
    METADATA_ARRAY_MEAN = "Mean"
    METADATA_ARRAY_VAR = "Variance"
    METADATA_ARRAY_MIN_NON_ZERO = "Min. non zero"
    METADATA_ARRAY_MAX_NON_ZERO = "Max. non zero"
    METADATA_ARRAY_MEAN_NON_ZERO = "Mean non zero"
    METADATA_ARRAY_VAR_NON_ZERO = "Var. non zero"
    METADATA_ARRAY_SHAPE = "Shape"
    _METADATA_ARRAY_SIZE = "Size"
    _METADATA_ARRAY_SIZE_NON_ZERO = "Size"

    DEFAULT_STORED_ARRAY_METADATA = [METADATA_ARRAY_MAX, METADATA_ARRAY_MIN, METADATA_ARRAY_MEAN,
                                     METADATA_ARRAY_VAR, METADATA_ARRAY_SHAPE]
    DEFAULT_WITH_ZERO_METADATA = [METADATA_ARRAY_MAX, METADATA_ARRAY_MIN, METADATA_ARRAY_MEAN,
                                  METADATA_ARRAY_VAR, METADATA_ARRAY_SHAPE, METADATA_ARRAY_MIN_NON_ZERO,
                                  METADATA_ARRAY_MEAN_NON_ZERO, METADATA_ARRAY_VAR_NON_ZERO]

    METADATA_FORMULAS = {METADATA_ARRAY_MAX: '$ARRAY$.max()',
                         METADATA_ARRAY_MIN: '$ARRAY$.min()',
                         METADATA_ARRAY_MEAN: '$ARRAY$.mean()',
                         METADATA_ARRAY_VAR: '$ARRAY$.var()',
                         METADATA_ARRAY_MAX_NON_ZERO: '$ARRAY$[$MASK$.nonzero()].max()',
                         METADATA_ARRAY_MIN_NON_ZERO: '$ARRAY$[$MASK$.nonzero()].min()',
                         METADATA_ARRAY_MEAN_NON_ZERO: '$ARRAY$[$MASK$.nonzero()].mean()',
                         METADATA_ARRAY_VAR_NON_ZERO: '$ARRAY$[$MASK$.nonzero()].var()',
                         METADATA_ARRAY_SHAPE: '$ARRAY$.shape()'}

    logger = get_logger(__name__)


    def __init__(self, **kwargs):
        super(MappedTypeLight, self).__init__(**kwargs)
        self._current_metadata = dict()


    @classmethod
    def from_file(cls, source_file="", instance=None):
        raise NotImplementedError("This DataType can not be used with load_default=True")


    def accepted_filters(self):
        """
        Just offer dummy functionality in library mode.
        """
        return {}

    @property
    def display_name(self):
        """
        To be implemented in each sub-class which is about to be displayed in UI,
        and return the text to appear.
        """
        return self.__class__.__name__


    def get_info_about_array(self, array_name, included_info=None, mask_array_name=None, key_suffix=''):
        """
        :return: dictionary {label: value} about an attribute of type mapped.Array
                 Generic information, like Max/Min/Mean/Var are to be retrieved for this array_attr
        """
        included_info = included_info or {}
        summary = self._get_summary_info(array_name, included_info, mask_array_name, key_suffix)
        ### Before return, prepare names for UI display.
        result = dict()
        for key, value in six.iteritems(summary):
            result[array_name.capitalize().replace("_", " ") + " - " + key] = value
        return result


    def _get_summary_info(self, array_name, included_info, mask_array_name, key_suffix):
        """
        Get a summary from the metadata of the current array.
        :return: dictionary {label: value} about an attribute of type mapped.Array, with information like max/mean/etc
        """
        summary = dict()

        array_attr = getattr(self, array_name)
        if mask_array_name is not None:
            mask_attr = getattr(self, mask_array_name)
        else:
            mask_attr = array_attr

        if isinstance(array_attr, numpy.ndarray) and isinstance(mask_attr, numpy.ndarray):
            for key in included_info:
                if key in self.METADATA_FORMULAS:
                    summary[key + key_suffix] = eval(self.METADATA_FORMULAS[key].replace(
                        "$ARRAY$", "array_attr").replace("$MASK$", "mask_attr"))
                else:
                    self.logger.warning("Not supported meta-data will be ignored " + str(key))
        return summary


    def get_data_shape(self, data_name):
        """
        This method reads data-shape from the given data set
            ::param data_name: Name of the attribute from where to read size
            ::return: a shape tuple
        """
        array_data = getattr(self, data_name)
        if hasattr(array_data, 'shape'):
            return getattr(array_data, 'shape')
        self.logger.warning("Could not find 'shape' attribute on " + str(data_name) + " returning empty shape!!")
        return ()


    def get_data(self, data_name, data_slice=None):
        """
        Get sliced portion of an attribute of type numpy array.
        """
        array_data = getattr(self, data_name)
        return array_data[data_slice]


class Array(Type):
    """
    Traits type that wraps a NumPy NDArray.

    Initialization requires at least shape, and when not given, will be set to (), an empty, 0-dimension array.
    """

    wraps = numpy.ndarray
    dtype = None
    defaults = ((0,), {})
    data = None
    stored_metadata = [key for key in MappedTypeLight.DEFAULT_STORED_ARRAY_METADATA]
    logger = get_logger(__name__)


    @property
    def shape(self):
        """
        Property SHAPE for the wrapped array.
        """
        return self.data.shape


    @property
    def array_path(self):
        """
        Property PATH relative.
        """
        return self.trait.name


    def __get__(self, inst, cls):
        """
        When an attribute of class Array is retrieved on another class.
        :param inst: It is a MappedType instance
        :param cls: MappedType subclass. When 'inst' is None and only 'cls' is passed, we do not read from storage,
                    but return traited attribute.
        :return: value of type self.wraps
        :raise Exception: when read could not be executed, Or when used GET with incompatible attributes (e.g. chunks).
        """
        if inst is None:
            return self

        if self.trait.bound:
            return self._get_cached_data(inst)
        else:
            return self


    def __set__(self, inst, value):
        """
        This is called when an attribute of type Array is set on another class instance.
        :param inst: It is a MappedType instance
        :param value: expected to be of type self.wraps
        :raise Exception: When incompatible type of value is set
        """
        self._put_value_on_instance(inst, self.array_path)
        if isinstance(value, list):
            value = numpy.array(value)
        elif type(value) in (int, float):
            value = numpy.array([value])

        setattr(inst, '__' + self.trait.name, value)


    def _get_cached_data(self, inst):
        """
        Just read from instance since we don't have storage in library mode.
        """
        return get(inst, '__' + self.trait.name, None)


    def log_debug(self, owner=""):
        """
        Simple access to debugging info on a traited array, usage ::
            obj.trait["array_name"].log_debug(owner="obj")

        or ::
            self.trait["array_name"].log_debug(owner=self.__class__.__name__)
        """
        name = ".".join((owner, self.trait.name))
        sts = str(self.__class__)
        if self.trait.value is not None and self.trait.value.size != 0:
            shape = str(self.trait.value.shape)
            dtype = str(self.trait.value.dtype)
            tvb_dtype = str(self.trait.value.dtype)
            has_nan = str(numpy.isnan(self.trait.value).any())
            array_max = str(self.trait.value.max())
            array_min = str(self.trait.value.min())
            self.logger.debug("%s: %s shape: %s" % (sts, name, shape))
            self.logger.debug("%s: %s actual dtype: %s" % (sts, name, dtype))
            self.logger.debug("%s: %s tvb dtype: %s" % (sts, name, tvb_dtype))
            self.logger.debug("%s: %s has NaN: %s" % (sts, name, has_nan))
            self.logger.debug("%s: %s maximum: %s" % (sts, name, array_max))
            self.logger.debug("%s: %s minimum: %s" % (sts, name, array_min))
        else:
            self.logger.debug("%s: %s is Empty" % (sts, name))


<<<<<<< HEAD
# class SparseMatrix(Array):
#     """
#     Map a big matrix.
#     Will require storage in File Structure.
#     """
#     wraps = sparse.csc_matrix
#     defaults = (((1, 1),), {'dtype': numpy.float64})
#     logger = get_logger(__name__)
#
#
#     def log_debug(self, owner=""):
#         """
#         Simple access to debugging info on a traited sparse matrix, usage ::
#             obj.trait["sparse_matrix_name"].log_debug(owner="obj")
#
#         or ::
#             self.trait["sparse_matrix_name"].log_debug(owner=self.__class__.__name__)
#         """
#         name = ".".join((owner, self.trait.name))
#         sts = str(self.__class__)
#         if self.trait.value.size != 0:
#             shape = str(self.trait.value.shape)
#             sparse_format = str(self.trait.value.format)
#             nnz = str(self.trait.value.nnz)
#             dtype = str(self.trait.value.dtype)
#             array_max = str(self.trait.value.data.max())
#             array_min = str(self.trait.value.data.min())
#             self.logger.debug("%s: %s shape: %s" % (sts, name, shape))
#             self.logger.debug("%s: %s format: %s" % (sts, name, sparse_format))
#             self.logger.debug("%s: %s number of non-zeros: %s" % (sts, name, nnz))
#             self.logger.debug("%s: %s dtype: %s" % (sts, name, dtype))
#             self.logger.debug("%s: %s maximum: %s" % (sts, name, array_max))
#             self.logger.debug("%s: %s minimum: %s" % (sts, name, array_min))
#         else:
#             self.logger.debug("%s: %s is Empty" % (sts, name))
=======
class SparseMatrix(Array):
    """
    Map a big matrix.
    Will require storage in File Structure.
    """
    wraps = sparse.csc_matrix
    defaults = (((1, 1),), {'dtype': numpy.float64})
    logger = get_logger(__name__)


    def log_debug(self, owner=""):
        """
        Simple access to debugging info on a traited sparse matrix, usage ::
            obj.trait["sparse_matrix_name"].log_debug(owner="obj")

        or ::
            self.trait["sparse_matrix_name"].log_debug(owner=self.__class__.__name__)
        """
        name = ".".join((owner, self.trait.name))
        sts = str(self.__class__)
        if self.trait.value.size != 0:
            shape = str(self.trait.value.shape)
            sparse_format = str(self.trait.value.format)
            nnz = str(self.trait.value.nnz)
            dtype = str(self.trait.value.dtype)
            array_max = str(self.trait.value.data.max())
            array_min = str(self.trait.value.data.min())
            self.logger.debug("%s: %s shape: %s" % (sts, name, shape))
            self.logger.debug("%s: %s format: %s" % (sts, name, sparse_format))
            self.logger.debug("%s: %s number of non-zeros: %s" % (sts, name, nnz))
            self.logger.debug("%s: %s dtype: %s" % (sts, name, dtype))
            self.logger.debug("%s: %s maximum: %s" % (sts, name, array_max))
            self.logger.debug("%s: %s minimum: %s" % (sts, name, array_min))
        else:
            self.logger.debug("%s: %s is Empty" % (sts, name))
>>>>>>> 6eb083c5
<|MERGE_RESOLUTION|>--- conflicted
+++ resolved
@@ -274,8 +274,6 @@
         else:
             self.logger.debug("%s: %s is Empty" % (sts, name))
 
-
-<<<<<<< HEAD
 # class SparseMatrix(Array):
 #     """
 #     Map a big matrix.
@@ -310,41 +308,4 @@
 #             self.logger.debug("%s: %s maximum: %s" % (sts, name, array_max))
 #             self.logger.debug("%s: %s minimum: %s" % (sts, name, array_min))
 #         else:
-#             self.logger.debug("%s: %s is Empty" % (sts, name))
-=======
-class SparseMatrix(Array):
-    """
-    Map a big matrix.
-    Will require storage in File Structure.
-    """
-    wraps = sparse.csc_matrix
-    defaults = (((1, 1),), {'dtype': numpy.float64})
-    logger = get_logger(__name__)
-
-
-    def log_debug(self, owner=""):
-        """
-        Simple access to debugging info on a traited sparse matrix, usage ::
-            obj.trait["sparse_matrix_name"].log_debug(owner="obj")
-
-        or ::
-            self.trait["sparse_matrix_name"].log_debug(owner=self.__class__.__name__)
-        """
-        name = ".".join((owner, self.trait.name))
-        sts = str(self.__class__)
-        if self.trait.value.size != 0:
-            shape = str(self.trait.value.shape)
-            sparse_format = str(self.trait.value.format)
-            nnz = str(self.trait.value.nnz)
-            dtype = str(self.trait.value.dtype)
-            array_max = str(self.trait.value.data.max())
-            array_min = str(self.trait.value.data.min())
-            self.logger.debug("%s: %s shape: %s" % (sts, name, shape))
-            self.logger.debug("%s: %s format: %s" % (sts, name, sparse_format))
-            self.logger.debug("%s: %s number of non-zeros: %s" % (sts, name, nnz))
-            self.logger.debug("%s: %s dtype: %s" % (sts, name, dtype))
-            self.logger.debug("%s: %s maximum: %s" % (sts, name, array_max))
-            self.logger.debug("%s: %s minimum: %s" % (sts, name, array_min))
-        else:
-            self.logger.debug("%s: %s is Empty" % (sts, name))
->>>>>>> 6eb083c5
+#             self.logger.debug("%s: %s is Empty" % (sts, name))